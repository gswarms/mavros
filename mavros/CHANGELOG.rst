--- conflicted
+++ resolved
@@ -2,7 +2,6 @@
 Changelog for package mavros
 ^^^^^^^^^^^^^^^^^^^^^^^^^^^^
 
-<<<<<<< HEAD
 2.0.5 (2021-11-28)
 ------------------
 * fix some build warnings; drop old copter vis
@@ -422,7 +421,7 @@
 * msgs: start porting to ROS2
 * disable all packages but messages
 * Contributors: Alexey Rogachevskiy, Mikael Arguedas, Thomas, Vladimir Ermakov
-=======
+
 1.13.0 (2022-01-13)
 -------------------
 * Merge pull request `#1690 <https://github.com/mavlink/mavros/issues/1690>`_ from mavlink/fix-enum_sensor_orientation
@@ -445,7 +444,6 @@
   be invoked from a fast control loop may fail spuriously and trigger a
   fatal error
 * Contributors: Oleg Kalachev, Vladimir Ermakov, hs293go
->>>>>>> ed762be1
 
 1.12.1 (2021-11-29)
 -------------------
