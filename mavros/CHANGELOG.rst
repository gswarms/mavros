^^^^^^^^^^^^^^^^^^^^^^^^^^^^
Changelog for package mavros
^^^^^^^^^^^^^^^^^^^^^^^^^^^^

<<<<<<< HEAD
2.0.4 (2021-11-04)
------------------
* Merge branch 'master' into ros2
  * master:
  1.10.0
  prepare release
* 1.10.0
* prepare release
* extras: port esc_status plugin
* plugins: update metadata xml
* mavros: port mav_controller_output plugin
* Merge branch 'master' into ros2
  * master: (25 commits)
  Remove reference
  Catch std::length_error in send_message
  Show ENOTCONN error instead of crash
  Tunnel: Check for invalid payload length
  Tunnel.msg: Generate enum with cog
  mavros_extras: Create tunnel plugin
  mavros_msgs: Add Tunnel message
  MountControl.msg: fix copy-paste
  sys_time.cpp: typo
  sys_time: publish /clock for simulation times
  1.9.0
  update changelog
  Spelling corrections
  Changed OverrideRCIn to 18 channels
  This adds functionality to erase all logs on the SD card via mavlink
  publish BATTERY2 message as /mavros/battery2 topic
  Mavlink v2.0 specs for RC_CHANNELS_OVERRIDE accepts upto 18 channels. The plugin publishes channels 9 to 18 if the FCU protocol version is 2.0
  Added NAV_CONTROLLER_OUTPUT Plugin
  Added GPS_INPUT plugin
  Update esc_status plugin with datatype change on MAVLink.
  ...
* Merge pull request `#1631 <https://github.com/mavlink/mavros/issues/1631>`_ from shubham-shahh/ros2
  rectified spelling and gramatical errors
* Update mission_protocol_base.cpp
* Update test_uas.cpp
* Update setpoint_raw.cpp
* Update param.cpp
* Update param.cpp
* Update mission_protocol_base.cpp
* Update ftp.cpp
* Update command.cpp
* Update param.py
* Merge pull request `#1626 <https://github.com/mavlink/mavros/issues/1626>`_ from valbok/crash_on_shutdown
  Show ENOTCONN error instead of crash on socket's shutdown
* Merge pull request `#1627 <https://github.com/mavlink/mavros/issues/1627>`_ from marcelino-pensa/bug/ma-prevent-race-condition
  Node dying when calling /mavros/param/pull
* Remove reference
* Catch std::length_error in send_message
  Instead of crashing the process
* Merge pull request `#1623 <https://github.com/mavlink/mavros/issues/1623>`_ from amilcarlucas/pr/more-typo-fixes
  More typo fixes
* sys_time.cpp: typo
* Merge pull request `#1622 <https://github.com/mavlink/mavros/issues/1622>`_ from dayjaby/sys_time_pub_clock
  sys_time: publish /clock for simulation times
* sys_time: publish /clock for simulation times
* 1.9.0
* update changelog
* Merge pull request `#1616 <https://github.com/mavlink/mavros/issues/1616>`_ from amilcarlucas/pr/RC_CHANNELS-mavlink2-extensions
  Mavlink v2.0 specs for RC_CHANNELS_OVERRIDE accepts upto 18 channels.…
* Changed OverrideRCIn to 18 channels
* Merge pull request `#1617 <https://github.com/mavlink/mavros/issues/1617>`_ from amilcarlucas/pr/NAV_CONTROLLER_OUTPUT-plugin
  Added NAV_CONTROLLER_OUTPUT Plugin
* Merge pull request `#1619 <https://github.com/mavlink/mavros/issues/1619>`_ from amilcarlucas/pr/BATTERY2-topic
  publish BATTERY2 message as /mavros/battery2 topic
* publish BATTERY2 message as /mavros/battery2 topic
* Mavlink v2.0 specs for RC_CHANNELS_OVERRIDE accepts upto 18 channels. The plugin publishes channels 9 to 18 if the FCU protocol version is 2.0
* Added NAV_CONTROLLER_OUTPUT Plugin
* Merge branch 'master' into master
* plugins: fix lint error
* extras: fix build, add UAS::send_massage(msg, compid)
* extras: port companion_process_status
* style: apply ament_uncrustify --reformat
* Merge branch 'master' into ros2
  * master:
  extras: esc_telemetry: fix build
  extras: fix esc_telemetry centi-volt/amp conversion
  extras: uncrustify all plugins
  plugins: reformat xml
  extras: reformat plugins xml
  extras: fix apm esc_telemetry
  msgs: fix types for apm's esc telemetry
  actually allocate memory for the telemetry information
  fixed some compile errors
  added esc_telemetry plugin
  Reset calibration flag when re-calibrating. Prevent wrong data output.
  Exclude changes to launch files.
  Delete debug files.
  Apply uncrustify changes.
  Set progress array to global to prevent erasing data.
  Move Compass calibration report to extras. Rewrite code based on instructions.
  Remove extra message from CMakeLists.
  Add message and service definition.
  Add compass calibration feedback status. Add service to call the 'Next' button in calibrations.
* plugins: reformat xml
* mavros_extras: ported landing_target plugin to ros2
* sanitized code
* Exclude changes to launch files.
* Delete debug files.
* Apply uncrustify changes.
* Move Compass calibration report to extras. Rewrite code based on instructions.
* Add compass calibration feedback status. Add service to call the 'Next' button in calibrations.
* Contributors: André Filipe, BV-OpenSource, David Jablonski, Dr.-Ing. Amilcar do Carmo Lucas, Karthik Desai, Marcelino Almeida, Shubham Shah, Val Doroshchuk, Vladimir Ermakov

2.0.3 (2021-06-20)
------------------
* param: fix Foxy build
* Contributors: Vladimir Ermakov

2.0.2 (2021-06-20)
------------------
* mavros: fix run on Galactic
* plugin: param: `#1579 <https://github.com/mavlink/mavros/issues/1579>`_: fix cpplint warnings
* plugin: param: `#1579 <https://github.com/mavlink/mavros/issues/1579>`_: implement std parameter events
* plugin: param: `#1579 <https://github.com/mavlink/mavros/issues/1579>`_: rewrite plugin to implement standard parameter services
* plugin: add ability to set node options
* lib: fix lint error
* plugin: fix build error
* lib: fix reorder warnings
* lib: fix ftf compilation warnings
* Contributors: Vladimir Ermakov

2.0.1 (2021-06-06)
------------------
* readme: update source build instruction
* Merge branch 'master' into ros2
  * master:
  readme: update
  1.8.0
  update changelog
  Create semgrep-analysis.yml
  Create codeql-analysis.yml
* 1.8.0
* update changelog
* Contributors: Vladimir Ermakov

2.0.0 (2021-05-28)
------------------
* pylib: fixing pep257 errors
* pylib: fixing pep257 errors
* pylib: fixing pep257 errors
* pylib: fixing pep257 errors
* pylib: fix flake8
* pylib: fixing lint erorrs
* includes: include tf2 buffer
* pylib: fix ftp, add flags to wp
* pylib: port mavftp
* test: fix ParamDict test, yapf
* pylib: fix wp load/dump file
* pylib: port mavwp
* pylib: fix param plugin
* pylib: port mavparam
* pylib: add uas settings accessor
* pylib: fix set_mode
* plugin: fix sys_status ~/set_mode service
* pylib: porting mavsys
* pylib: fix checkid
* pylib: port checkid
* pylib: force-create mav script entry point, why console_scripts didn't work\?
* pylib: small fix for setup
* pylib: fix mavcmd trigger
* pylib: move cmd check to utils
* pylib: move wait flag to global group
* pylib: port mavsafety, drop safetyarea as it completely outdated
* pylib: fix script path
* pylib: wait for services by default
* pylib: add local position plugin
* pylib: port all mavcmd
* pylib: port most of mavcmd
* pylib: start porting mavcmd
* pylib: fix loading
* pylib: port ftp
* pylib: port mavlink helpers
* pylib: port setpoint plugin
* pylib: remove event_lanucher, ros2 should have different way to do the same
* pylib: test ParamFile
* pylib: test ParamDict
* pylib: port param
* pylib: add system module
* pylib: fix loading
* pylib: apply yapf
* tests: add simple plan file
* msgs: update command codes
* pylib: move to support ament_python
* pylib: start porting
* plugins: fix all cpplint errors
* plugins: fix some cpplint errors
* test: fix cpplint errors
* lib: fix lint errors
* lib: fixing cpplint
* plugins: waypoint: fix parameter exception
* plugins: geofence: port to ros2
* plugins: rallypoint: port to ros2
* plugins: waypoint: port to ros2
* plugins: mission base ported to ros2
* plugins: mission: noe step further
* mission proto: start port
* mavros: make cpplint happy about includes
* tests: make cpplint happy
* mavros: make cpplint happy
* lib: uncrustify
* Merge branch 'master' into ros2
  * master:
  ci: github uses yaml parser which do not support anchors. surprise, surprise!
  ci: install geographiclib datasets
  extras: `#1370 <https://github.com/mavlink/mavros/issues/1370>`_: set obstacle aangle offset
  lib: ftf: allow both Quaterniond and Quaternionf for quaternion_to_mavlink()
  extras: distance_sensor: rename param for custom orientation, apply uncrustify
  px4_config: Add distance_sensor parameters
  distance_sensor: Add horizontal_fov_ratio, vertical_fov_ratio, sensor_orientation parameters
  distance_sensor: Fill horizontal_fov, vertical_fov, quaternion
* lib: ftf: allow both Quaterniond and Quaternionf for quaternion_to_mavlink()
* extras: distance_sensor: rename param for custom orientation, apply uncrustify
* px4_config: Add distance_sensor parameters
* lib: fix misprint
* plugins: param: `#1567 <https://github.com/mavlink/mavros/issues/1567>`_: use parameters qos
* lib: more lint...
* lib: fix more linter warnings
* lib: fix some linter warnings
* lib: fix some linter warnings
* router: fix lint error, it invalidated after erase
* plugins: ftp: disable ll debug
* plugins: param: add use_sim_time to excluded ids
* plugins: param: set only allowed posparam
* plugins: param: ported to ros2
* plugins: ftp: port to ros2
* plugins: setpoint_position: port to ros2
* plugins: setpoint_attitude: port to ros2
* Merge branch 'master' into ros2
  * master:
  convert whole expression to mm
* convert whole expression to mm
* plugins: setpoint_trajectory: port to ros2
* plugins: setpoint_velocity: port to ros2
* plugins: setpoint_accel: port to ros2
* plugins: setpoint_raw: fix sefgault
* plugins: setpoint_raw: port to ros2
* plugins: imu: port to ros2
* plugins: global_position: port to ros2
* plugin: local_position: port to ros2
* plugins: wind_estimation: port to ros2
* plugins: rc_io: port to ros2
* plugins: port manual_control
* plugins: home_position: port to ros2
* plugins: sys_status: update set_message_interval
* plugins: sys_status: implement autopilot version request
* plugins: port command to ros2
* uas: add eigen aligned allocator
* plugin: altitude: port to ros2
* uas: add convinient helpers
* plugins: actuator_control: port to ros2
* uas: fix some more lint errors
* uas: fix some lint errors
* plugin: sys_status: fix some lint errors
* plugins: port sys_time
* Merge branch 'master' into ros2
  * master:
  1.7.1
  update changelog
  re-generate all pymavlink enums
  1.7.0
  update changelog
* plugins: sys_status: fix connection timeout
* lib: update cog to match ament-uncrustify
* plugins: sys_status: fixing mav_type
* plugins: sys_state: declare parameters
* plugins: sys_state: ported most of things
* plugins: sys_status: port most of the parts
* plugins: start porting sys_status
* plugins: generate description xml
* plugins: port dummy
* mavros: generate plugin list
* Merge branch 'master' into ros2
  * master:
  msgs: re-generate the code
  lib: re-generate the code
  plugins: mission: re-generate the code
  MissionBase: correction to file information
  MissionBase: add copyright from origional waypoint.cpp
  uncrustify
  whitespace
  add rallypoint and geofence plugins to mavros plugins xml
  add rallypoint and geofence plugins to CMakeList
  Geofence: add geofence plugin
  Rallypoint: add rallypoint plugin
  Waypoint: inherit MissionBase class for mission protocol
  MissionBase: breakout mission protocol from waypoint.cpp
  README: Update PX4 Autopilot references
  Fix https://github.com/mavlink/mavros/issues/849
* uas: test multiple handlers for same message
* uas: implement test for plugin message router
* uas: fix is_plugin_allowed truth table
* uas: initial unittest
* uas: implement tf helpers
* uas: add parameters callback, testing helper
* node: disable intra process messaging because it's throws errors
* uas: it's compilling!
* uas: still fixing build...
* uas: split uas_data.cpp into smaller units
* uas: fix misprints
* uas: initial implementation porting
* uas: style fixes in headers
* uas: update plugin base class, add registration macro
* uas: begin implementation
* router: use common format for address
* router: add source id to UAS frame_id
* mavros_node: that binary would be similar to old mavros v1 node
* router: fix conponent loading
* router: add test for Endpoint::recv_message
* router: rename mavlink to/from to source/sink, i think that terms more descriptive
* router: add diagnostics updater
* router: fix incorrect get_msg_byte
* router: trying to deal with mock cleanup checks
* router: initial import of the test
* router: catch open erros on ROSEndpoint
* router: catch DeviceError
* router: remove debugging printf's
* router: weak_ptr segfaults, replace with shared_ptr
* router: implement routing, cleanup
* tools: remove our custom uncrustify, would use amend-uncrustiry instead
* mavros: ament-uncrustify all code. enen unused one
* router: implement params handler
* router: fix build
* router: add handler for parameters and reconnection timer
* router: add some code docs, ament-uncrustify
* router: implement basic part of Endpoint
* lib: add stub code for router
* mavros: router decl done
* mavros: prototyping router
* mavros: update tests
* lib: port most of utilities
* mnavros: lib: apply ament_uncrustify
* lib: port enum_to_string
* lib: update sensor_orientation
* mavros: add rcpputils
* mavros: fix cmake to build libmavros
* mavros: begin porting...
* Merge pull request `#1186 <https://github.com/mavlink/mavros/issues/1186>`_ from PickNikRobotics/ros2
  mavros_msgs Ros2
* Merge branch 'ros2' into ros2
* msgs: start porting to ROS2
* disable all packages but messages
* Contributors: Alexey Rogachevskiy, Mikael Arguedas, Thomas, Vladimir Ermakov
=======
1.11.0 (2021-11-24)
-------------------
* lib: fix ftf warnings
* plugin: setpoint_raw: fix misprint
* plugin: sys: fix compillation error
* plugin: initialize quaternions with identity
  Eigen::Quaternion[d|f] () does not initialize with zeroes or identity.
  So we must initialize with identity vector objects that can be left
  unassigned.
  Related to `#1652 <https://github.com/mavlink/mavros/issues/1652>`_
* plugin: sys: Use wall timers for connection management
  Fixes `#1629 <https://github.com/mavlink/mavros/issues/1629>`_
* Merge pull request `#1651 <https://github.com/mavlink/mavros/issues/1651>`_ from Jaeyoung-Lim/pr-image-capture-plugin
  Add camera plugin for interfacing with mavlink camera protocol
* Add camera plugin for interfacing with mavlink camera protocol
  Add camera image captured message for handling camera trigger information
* Contributors: Jaeyoung-Lim, Vladimir Ermakov
>>>>>>> 70eb377d

1.10.0 (2021-11-04)
-------------------
* Merge pull request `#1626 <https://github.com/mavlink/mavros/issues/1626>`_ from valbok/crash_on_shutdown
  Show ENOTCONN error instead of crash on socket's shutdown
* Merge pull request `#1627 <https://github.com/mavlink/mavros/issues/1627>`_ from marcelino-pensa/bug/ma-prevent-race-condition
  Node dying when calling /mavros/param/pull
* Remove reference
* Catch std::length_error in send_message
  Instead of crashing the process
* Merge pull request `#1623 <https://github.com/mavlink/mavros/issues/1623>`_ from amilcarlucas/pr/more-typo-fixes
  More typo fixes
* sys_time.cpp: typo
* Merge pull request `#1622 <https://github.com/mavlink/mavros/issues/1622>`_ from dayjaby/sys_time_pub_clock
  sys_time: publish /clock for simulation times
* sys_time: publish /clock for simulation times
* Contributors: David Jablonski, Dr.-Ing. Amilcar do Carmo Lucas, Marcelino Almeida, Val Doroshchuk, Vladimir Ermakov

1.9.0 (2021-09-09)
------------------
* Merge pull request `#1616 <https://github.com/mavlink/mavros/issues/1616>`_ from amilcarlucas/pr/RC_CHANNELS-mavlink2-extensions
  Mavlink v2.0 specs for RC_CHANNELS_OVERRIDE accepts upto 18 channels.…
* Changed OverrideRCIn to 18 channels
* Merge pull request `#1617 <https://github.com/mavlink/mavros/issues/1617>`_ from amilcarlucas/pr/NAV_CONTROLLER_OUTPUT-plugin
  Added NAV_CONTROLLER_OUTPUT Plugin
* Merge pull request `#1619 <https://github.com/mavlink/mavros/issues/1619>`_ from amilcarlucas/pr/BATTERY2-topic
  publish BATTERY2 message as /mavros/battery2 topic
* publish BATTERY2 message as /mavros/battery2 topic
* Mavlink v2.0 specs for RC_CHANNELS_OVERRIDE accepts upto 18 channels. The plugin publishes channels 9 to 18 if the FCU protocol version is 2.0
* Added NAV_CONTROLLER_OUTPUT Plugin
* Merge branch 'master' into master
* plugins: reformat xml
* Exclude changes to launch files.
* Delete debug files.
* Apply uncrustify changes.
* Move Compass calibration report to extras. Rewrite code based on instructions.
* Add compass calibration feedback status. Add service to call the 'Next' button in calibrations.
* Contributors: André Filipe, BV-OpenSource, Karthik Desai, Vladimir Ermakov

1.8.0 (2021-05-05)
------------------
* lib: ftf: allow both Quaterniond and Quaternionf for quaternion_to_mavlink()
* extras: distance_sensor: rename param for custom orientation, apply uncrustify
* px4_config: Add distance_sensor parameters
* convert whole expression to mm
* Contributors: Alexey Rogachevskiy, Thomas, Vladimir Ermakov

1.7.1 (2021-04-05)
------------------
* re-generate all pymavlink enums
* Contributors: Vladimir Ermakov

1.7.0 (2021-04-05)
------------------
* lib: re-generate the code
* plugins: mission: re-generate the code
* MissionBase: correction to file information
* MissionBase: add copyright from origional waypoint.cpp
* uncrustify
* whitespace
* add rallypoint and geofence plugins to mavros plugins xml
* add rallypoint and geofence plugins to CMakeList
* Geofence: add geofence plugin
* Rallypoint: add rallypoint plugin
* Waypoint: inherit MissionBase class for mission protocol
* MissionBase: breakout mission protocol from waypoint.cpp
* README: Update PX4 Autopilot references
  Much needed fixes to clarify the project is named correctly throughout the README
  for the PX4 Autopilot, QGroundControl, and MAVLink
* Fix https://github.com/mavlink/mavros/issues/849
* Contributors: Charlie-Burge, Ramon Roche, Tobias Fischer, Vladimir Ermakov

1.6.0 (2021-02-15)
------------------
* fix inconsistency in direction of yaw when using set_position in BODY frames and fix problems with yaw in setponit_raw
* Contributors: zhouzhiwen2000

1.5.2 (2021-02-02)
------------------
* readme: add source install note for Noetic release
* Contributors: Vladimir Ermakov

1.5.1 (2021-01-04)
------------------
* Fix tests for renaming of ECEF cases
  Introduced in 6234af29
* Initialise message structures
  Uninitialised Mavlink 2 extension fields were sent if the fields were
  not later set. Initialising the fields to zero is the default value for
  extension fields and appears to the receiver as though sender is unaware
  of Mavlink 2.
  Instances were found with regex below, more may exist:
  mavlink::[^:]+::msg::[^:={]+ ?[^:={]*;
* Contributors: Rob Clarke

1.5.0 (2020-11-11)
------------------
* mavros/sys_status: Fill flight_custom_version field
* mavros: Add override specifiers
* mavros: Move ECEF tf enums to separate enum class
  This avoids a bunch of unhandled switch cases, and should
  improve type safety a bit.
* Contributors: Morten Fyhn Amundsen

1.4.0 (2020-09-11)
------------------
* mavros: use mavlink::minimal:: after incompatible changes in mavlink package
  Incompatible change: https://github.com/mavlink/mavlink/pull/1463
  Fix: `#1483 <https://github.com/mavlink/mavros/issues/1483>`_, https://github.com/mavlink/mavlink/issues/1474
* fixes based on vooon's review
* fix issue what we couldn't set real parameters to 0.0 in mavros
* Add error message
* Fixed compilation error: publish std_msgs::String, not std::string for gcs_ip
* Dispatch GCS IP address
* Contributors: Artem Batalov, Marcelino, Morten Fyhn Amundsen, Vladimir Ermakov, Øystein Skotheim

1.3.0 (2020-08-08)
------------------
* fake_gps.cpp: implement speed accuracy
* fake_gps.cpp: Add mocap_withcovariance configuration parameter
* fake_gps.cpp: add initial support for GPS_INPUT MAVLink message
* apm.launch: Avoid warning:
  Warning: You are using <arg> inside an <include> tag with the default=XY attribute - which is superfluous.
  Use value=XY instead for less confusion.
  Attribute name: respawn_mavros
* Added support for MavProxy parameter file format
* Ignore read-only parameters and statistics parameters in push operations
* fix indentation
* transform based on coordinate_frame
* wind plugin: fix ArduPilot wind transformation
* Contributors: Ben Wolsieffer, Dr.-Ing. Amilcar do Carmo Lucas, Yuan, Yuan Xu

1.2.0 (2020-05-22)
------------------
* has_capability only works for enums
* Uncrustify
* Reworked Waypoint plugin to use capabilities_cb
  Additionally added helper functions has_capability and has_capabilities
  so that people can use either ints or enums to check if the UAS has a
  capability. This might make accepting capabilities as a parameter moot
  though.
* Added alias for capabilities enum to UAS
* Added alias for capabilities enum to UAS
* Added a capabilities change cb queue
  Plugins can now write functions that they add to the
  capabilities_cb_vec. These functions will be called only when there is a
  change to the capabilities themselves not whenever the known status of
  the fcu_capabilities change.
  These functions should have a parameter of type
  mavlink::common::MAV_PROTOCOL_CAPABILITY which is essentially just a
  uint64_t however being more opinionated is helpful when looking for what
  the canonical enum names are in the mavlink project header files.
* Uncrustify
* Fixed Removed Uncrustify Option
  I'm not sure why this didn't break when I ran uncrustify previously but
  it seems that the align_number_left option was removed a while ago with
  this merge request but I may be mistaken
  https://github.com/uncrustify/uncrustify/pull/1393
  I replaced it which align_number_right=true since it seems to be the
  inverse of align_number_left=true.
* Removed deprecated MAV_FRAME values
* Removed use of variant in favor of templates
  Since ROS messages are now the storage type in the node, providing to
  and from conversion functions is sufficient and can be better expressed
  with function templates.
* Encode factor returns double
* Changed encoding factor cog code
* Uncrustify changes
* Added new parameter to config.yamls
* Updated waypoint plugin to support MISSION_ITEM_INT
  These changes add a new parameter use_mission_item_int, which allows
  users to prefer the old behavior. These changes also verify that the
  flight controller supports _INT messages since APM only sends
  REQUEST_ITEM messages even though it accepts _INT items back.
  This commit is functional and tested with the APM stack only.
  PX4 sitl jmavsim threw:
  WP: upload failed: Command is not supported.
  FCU: IGN MISSION_ITEM: Busy
* Removed x_lat, y_long, z_alt from WP
  These values seemed to be used due to the fact that double had
  a greater resolution than float and doubles are used in the
  ros msg. However they were only ever used for printing. Since
  the int version of these messages has a greater resolution I
  figure it is more useful to print the true value in the mavlink
  message rather than the ros message value
* Replaced MISSION_ITEM
* add yaw to CMD_DO_SET_HOME
* fix local angular velocity
* Contributors: Braedon, David Jablonski, Martina Rivizzigno

1.1.0 (2020-04-04)
------------------
* fixed styling
* fixed indent from using spaces
* updates apmrover2 modes and allows for arduboat mode changes
* mavsafety kill feature for emergency stop
* Include trajectory_msgs in CMakeLists.txt
  This allows build to complete successfully.
* Contributors: Anthony Goeckner, Matt Koos, aykutkabaoglu

1.0.0 (2020-01-01)
------------------

0.33.4 (2019-12-12)
-------------------
* Replaced estimator status hardcoded definition with cog.
* Refactor.
* Replaced bool with git add -u as already done.
* Added a publisher for estimator status message received from mavlink in sys_status.
* Contributors: saifullah3396

0.33.3 (2019-11-13)
-------------------
* package: fix 6fa58e59 - main package depends on trajectory_msgs, not extras
* Contributors: Vladimir Ermakov

0.33.2 (2019-11-13)
-------------------

0.33.1 (2019-11-11)
-------------------
* Add mutex
* Initialize type mask
* Handle frame with StaticTF
* Handle different frames
* Set yaw rate from message inputs
* Add setpoint trajectory reset interface
* Fix trajectory timestamp
* Address comments
* Pass reference with oneshot timers
* Set typemasks correctly
* Address more style comments
* Address style comments
* Visualize desired trajectory
* Handle end of trajectory correctly
* Remove message handlers
* Add setpoint_trajectory plugin template
* resolved merge conflict
* Contributors: David Jablonski, Jaeyoung-Lim

0.33.0 (2019-10-10)
-------------------
* Add vtol transition service
* CleanUp
* Update frame name in px4_config to match ROS standards
* Enable publishing multiple static tfs at once, publish standard static tfs
* moving ACK_TIMEOUT_DEFAULT out of class
* cog: Update all generated code
* mavros/src/plugins/command.cpp: one more style fix
* mavros/src/plugins/command.cpp: style fixes
* mavros/src/plugins/command.cpp: command_ack_timeout ms -> s
* mavros/src/plugins/command.cpp: command_ack_timeout_ms int -> double
* mavros/src/plugins/command.cpp: uncrustify
* mavros/src/plugins/command.cpp: parameter for command's ack timeout
  Sometimes commands take more time than default 5 seconds. Due to a low bandwidth
  of UART and a high rate of some mavlink streams. To eliminate this problem it's
  better to provide the parameter to configure the command's ack timeout.
* added manual flag to mavros/state
* Use GeoPoseStamped messages
* Fix build
* Add callback for SET_POSITION_TARGET_GLBOAL_INT
* Contributors: David Jablonski, Jaeyoung-Lim, Sergei Zobov, Vladimir Ermakov, kamilritz

0.32.2 (2019-09-09)
-------------------
* uncrustify
* Add boolean to check if IMU data has been received
  Follow sensor_msgs/Imu convention when data not present
* Uncrustify the GPS_GLOBAL_ORIGIN handler in global_position
* Fix global origin conversion to ecef (was using amsl where hae was required)
  Summary: Fix global origin conversion to ecef (was using amsl where hae was required)
* moved code to end of function
* added amount of satellites to global_position/raw/
* Contributors: David Jablonski, Nick Steele, Rob Clarke, Robert Clarke

0.32.1 (2019-08-08)
-------------------
* uncrustify
* Removed tf loop
* made small edit to handle augmented gps fix
* added a check for gps fix before setting origin for global_position/local odometry topic
* Contributors: Eric, Lucas Hill

0.32.0 (2019-07-06)
-------------------
* use direclty radians in yaml files
* A simple typo error has fixed. (`#1260 <https://github.com/mavlink/mavros/issues/1260>`_)
  * fix: a typing error "alredy" to "already"
  * Fix: typo error (helth -> health)
* Contributors: Martina Rivizzigno, 강정석

0.31.0 (2019-06-07)
-------------------
* readme: fix udp-pb formatting
* launch config: landing_target: fix and improve parameter list
* remove duplicated landing_target parameters
* enum_to_string: simplify landing_target_type_from_str
* enum_to_string: update enumerations and checksum
* extras: landing target: improve usability and flexibility
* remove landing_target from blacklist
* update to use pymavlink generator
* px4_config: landing_target: minor correction
* mav_frame: add frames of reference to wiki page; reference them on config
* landing_target: removed child_frame_id
* landing_target: minor code tweak/restructure
* landing_target: uncrustify code
* landing_target: updated to TF2 and Eigen math
* landing_target: adapted to latest master code
* landing_target: added timestamp and target size fields [!Won't compile unless a new mavlink release!]
* landing_target: first commit
* Switch to double-reflections instead of axes-reassignments
* specialize transform_frame_ned_enu and transform_frame_enu_ned for type
  Vector3d such that input vectors containing a NAN can be correctly transformed
* Update README.md
  update misspelling
* Contributors: Julian Kent, Martina Rivizzigno, Shingo Matsuura, TSC21, Vladimir Ermakov

0.30.0 (2019-05-20)
-------------------
* Filter heartbeats by component id as well
  This addresses `#1107 <https://github.com/mavlink/mavros/issues/1107>`_ and `#1227 <https://github.com/mavlink/mavros/issues/1227>`_, by filtering incoming heartbeats
  by component ids before publishing the state.
* mavros/src/plugins/command.cpp: log if command's wait ack timeout (`#1222 <https://github.com/mavlink/mavros/issues/1222>`_)
  * mavros/src/plugins/command.cpp: log if command's wait ack timeout
  * mavros/src/plugins/command.cpp: log timeout in wait_ack_for
* local_position fix `#1220 <https://github.com/mavlink/mavros/issues/1220>`_: initialize flags
* plugin waypoint: fix spelling
* Fix leading space before setpoint_raw
  This causes an error when running `roslaunch`:
  ```
  error loading <rosparam> tag:
  file /opt/ros/kinetic/share/mavros/launch/apm_config.yaml contains invalid YAML:
  while parsing a block mapping
  in "<string>", line 4, column 1:
  startup_px4_usb_quirk: false
  ^
  expected <block end>, but found '<block mapping start>'
  in "<string>", line 103, column 2:
  setpoint_raw:
  ^
  XML is <rosparam command="load" file="$(arg config_yaml)"/>
  The traceback for the exception was written to the log file
  ```
* global_position.cpp: spell in comment
* Contributors: Dr.-Ing. Amilcar do Carmo Lucas, Josh Veitch-Michaelis, Nico van Duijn, Sergey Zobov, Vladimir Ermakov

0.29.2 (2019-03-06)
-------------------

0.29.1 (2019-03-03)
-------------------
* All: catkin lint files
* Update apm_config.yaml
  Setting thrust_scaling in the setpoint_raw message (in my case, to use /mavros/setpoint_raw/attitude)
  Without it, when using Gazebo, get the following problem
  "Recieved thrust, but ignore_thrust is true: the most likely cause of this is a failure to specify the thrust_scaling parameters on px4/apm_config.yaml. Actuation will be ignored." from the function void attitude_cb in setpoint_raw.cpp (http://docs.ros.org/kinetic/api/mavros/html/setpoint__raw_8cpp_source.html)
* cmake: fix `#1174 <https://github.com/mavlink/mavros/issues/1174>`_: add msg deps for package format 2
* Issue `#1174 <https://github.com/mavlink/mavros/issues/1174>`_ Added dependency for mavros_msgs and mavros
* Contributors: Adam Watkins, KiloNovemberDelta, Pierre Kancir, Vladimir Ermakov

0.29.0 (2019-02-02)
-------------------
* Fix broken documentation URLs
* px4_config: set the thrust_scaling to one by default
* local_position: add an aditional topic for velocity on the local frame
* Merge pull request `#1136 <https://github.com/mavlink/mavros/issues/1136>`_ from angri/param-timeout
  Request timed up parameters as soon as possible
* Merge branch 'master' into param-timeout
* plugin:param added logging regarding rerequests
* plugin:param fixed second and consequent timeouts in requesting list
* mavros_extras: Wheel odometry plugin updated according to the final mavlink WHEEL_DISTANCE message.
* mavros_extras: Wheel odometry plugin fixes after CR.
* mavros_extras: Wheel odometry plugin added.
* mavsys: add do_message_interval
* sys_status: add set_message_interval service
* lib: fix MAV_COMPONENT to_string
* lib: update sensor orientations
* plugin:param rerequest timed out parameters asap
  Avoid vaiting for the next timeout
* Contributors: Dr.-Ing. Amilcar do Carmo Lucas, Pavlo Kolomiiets, Randy Mackay, TSC21, Vladimir Ermakov, angri

0.28.0 (2019-01-03)
-------------------
* plugin:param: publish new param value
* Merge pull request `#1148 <https://github.com/mavlink/mavros/issues/1148>`_ from Kiwa21/pr-param-value
  param plugin : add msg and publisher to catch latest param value
* sys_status: fix build
* sys_state: Small cleanup of `#1150 <https://github.com/mavlink/mavros/issues/1150>`_
* VehicleInfo : add srv into sys_status plugin to request basic info from vehicle
* sys_status: Fix `#1151 <https://github.com/mavlink/mavros/issues/1151>`_ bug - incorrect hex print
* plugins:sys_status: Update diag decoder
* frame_tf: mavlink_urt_to_covariance_matrix: make matrix symetrical
* uas_data: add comment on the reverse tf fcu_frd->fcu
* odom: add ODOMETRY handler and publisher
* Handle LOCAL_POSITION_NED_COV messages, add pose_cov, velocity_cov, accel topics
* sys_status : add MAV_TYPE as a parameter
* rc_io: extend handle_servo_output_raw to 16 channels
* param plugin : add msg and publisher to catch latest param value
* plugin:command: Update for C++11, style fix
  Signed-off-by: Vladimir Ermakov <vooon341@gmail.com>
* Fixed NavSatFix bug in mavcmd takeoffcur and landcur
* Fix mavros/param.py to work in python2 and python3, `#940 <https://github.com/mavlink/mavros/issues/940>`_
  Simplify python3 fixes, `#940 <https://github.com/mavlink/mavros/issues/940>`_
  Remove unnecessary functools
* Fix mavros/param.py to work in python2 and python3, `#940 <https://github.com/mavlink/mavros/issues/940>`_
  Simplify python3 fixes, `#940 <https://github.com/mavlink/mavros/issues/940>`_
* Fix mavros/param.py to work in python2 and python3, `#940 <https://github.com/mavlink/mavros/issues/940>`_
* correct the to_string function
* set value back to 30
* add autogenerated to_string function
* style clean up
* Use component_id to determine message sender
* change message name from COMPANION_STATUS to COMPANION_PROCESS_STATUS
* change message to include pid
* Change from specific avoidance status message to a more generic companion status message
* add plugin to receive avoidance status message
* Added RPYrT and uncrustified.
  Pushing version without spaces.
  Version with tabs?
  Fixed all?
  Finally fixed.
  Fixed requestes by @vooon
  Fixed a def.
  Fixed log format.
  Fixed time for log.
* apm_config: enable timesync and system for ardupilot
* Contributors: Dan Nix, Gregoire Linard, Oleg Kalachev, Randy Mackay, TSC21, Vladimir Ermakov, baumanta, fnoop, pedro-roque

0.27.0 (2018-11-12)
-------------------
* fix: a typing error "alredy" to "already"
* plugins `#1110 <https://github.com/mavlink/mavros/issues/1110>`_ `#1111 <https://github.com/mavlink/mavros/issues/1111>`_: add eigen aligment to plugins with eigen-typed members
* plugins: fix style
* with this fix ,it will avoid eigen error on 32 bits system
* Add service to send mavlink TRIGG_INTERVAL commands
  Adapt trigger_control service to current mavlink cmd spec. Add a new service to change trigger interval and integration time
* launch: fix `#1080 <https://github.com/mavlink/mavros/issues/1080>`_: APM now support mocap messages
* Contributors: Gaogeolone, Moritz Zimmermann, Vladimir Ermakov, rapsealk

0.26.3 (2018-08-21)
-------------------
* test: Fix sensor orientation. RPY 315 was removed in recent mavlink.
  https://github.com/mavlink/mavlink/commit/3d94bccfedc5fc7f2ffad247adecff0c2dc03501
* lib: update generated entries
* Contributors: Vladimir Ermakov

0.26.2 (2018-08-08)
-------------------
* Moving gps_rtk to mavros_extras
* Update copyright name
* Updating the gps_rtk plugin to fit mavros guidelines:
  - Updating max_frag_len to allow changes in size in MAVLink seamlessly
  - Using std::copy instead of memset
  - Zero fill with std::fill
  - Preapply the sequence flags
  - Use of std iterators
  - Add the maximal data size in the mavros_msgs
* uncrustify
* Update comments for the renaming
* Renaming the GPS RTK module, Adding fragmentation, Changing the RTCM message
* RTK Plugin; to forward RTCM messages
  Signed-off-by: Alexis Paques <alexis.paques@gmail.com>
* Contributors: Alexis Paques

0.26.1 (2018-07-19)
-------------------
* setpoint_velocity: fix yaw rate setpoint rotation
* lib fix `#1051 <https://github.com/mavlink/mavros/issues/1051>`_: Add APM BOAT modes support.
  Currently SURFACE_BOAT uses same code as Rover2,
  just different vehicle type.
* Contributors: TSC21, Vladimir Ermakov

0.26.0 (2018-06-06)
-------------------
* lib: add tunable timeout to gcs_quiet_mode
* udp bridge: pass only HEARTBEATs when GCS is offline
* sys_time : add advanced timesync algorithm
* libmavconn: add scheme for permanent UDP broadcasting
* GPS accuracy wo approximations (`#1034 <https://github.com/mavlink/mavros/issues/1034>`_)
  * GPS horizontal and vertical accuracy are based now on h_acc, v_acc of GPS_RAW_INT.
  * GPS horizontal and vertical accuracy are based now on h_acc, v_acc of GPS_RAW_INT if on mavlink v2.0,
  or on DOP values otherwise.
  * GPS accuracy update.
* Contributors: Mohammed Kabir, Oleg Kalachev, Pavlo Kolomiiets, Vladimir Ermakov

0.25.1 (2018-05-14)
-------------------

0.25.0 (2018-05-11)
-------------------
* wind plugin: uncrustify
* use eigen and tf conversions (fix conventions), sync timestamp, fix typos
* add wind estimation plugin
* launch: fix style and keep apm.launch consistent with px4.launch
* Updated apm.launch to forward new fcu_protocol parameter
* glob pos plugin: correct gps velocity convention (NEU->ENU)
* Split temperature publisher.
* setpoint_raw: correct yaw transform; remove yaw transform methods
* extras: odom: improve way frame naming is handled
* extras: update odom plugin to send ODOMETRY msgs
* lib: enum_to_string: update enums
* setpoint_attitude: rename topic from target_attitude to attitude
* imu plugin: fix pressure units
* imu plugin: publish differential pressure (`#1001 <https://github.com/mavlink/mavros/issues/1001>`_)
  * imu plugin: publish differential pressure
  * imu plugin: fix doxygen snippets
* lib: add PX4 mode AUTO.PRECLAND
* extras: add covariance parsing to vision_speed_estimate (`#996 <https://github.com/mavlink/mavros/issues/996>`_)
* Contributors: Anthony Lamping, Nuno Marques, Oleg Kalachev, Sondre Engebråten, TSC21, Thomas Stastny, Timo Hinzmann, Vladimir Ermakov

0.24.0 (2018-04-05)
-------------------
* frame_tf: add assertion over size of covariance matrix URT
* extras: update vision_pose_estimate plugin so it can send the covariance matrix also
* plugins fix `#990 <https://github.com/mavlink/mavros/issues/990>`_: Explicitly cast boolean values. Else someone can shoot in his foot.
* Update Readme for serial0: receive: End of file
* launch : remove vision_pose_estimate from blacklist on ardupilot
* plugin: ftp: fix typo
* Add ability to send STATUSTEXT messages
* Contributors: Anass Al, Andrei Korigodski, Pierre Kancir, TSC21, Vladimir Ermakov

0.23.3 (2018-03-09)
-------------------
* lib: simplify geolib cmake module, try to fix CI
* Contributors: Vladimir Ermakov

0.23.2 (2018-03-07)
-------------------
* launch: add optional respawn_mavros arg
* Contributors: Anthony Lamping

0.23.1 (2018-02-27)
-------------------
* lib: Update to_string
* plugin fix `#957 <https://github.com/mavlink/mavros/issues/957>`_: set MISSION_ITEM::mission_type
* Contributors: Vladimir Ermakov

0.23.0 (2018-02-03)
-------------------
* launch fix `#935 <https://github.com/mavlink/mavros/issues/935>`_: use orientation convention from message descr
  https://mavlink.io/en/messages/common.html#DISTANCE_SENSOR
* Blacklist HIL for APM since it is not relevent
* add MAV_DISTANCE_SENSOR enum to_string
* px4: add fcu_protocol argument to choose mavlink v1.0 or v2.0 to start
  mavros in node.launch
* node: add fcu_protocol parameter to be able to choose mavlink v1.0 or v2.0
  when starting mavros node
* mavros: default fcu_protocol parameter to mavlink v2.0
* manual_control: `send` topic for sending MANUAL_CONTROL message to FCU
* imu plugin: fix doxygen comments
* imu plugin: change sufixes to match the body coordinate frame
* Fix vision odom.
* IMU plugin: add raw IMU conversion for PX4
* mention rotation convention and fix NED to ENU description
* Contributors: ChristophTobler, James Goppert, James Mare, Martina, Oleg Kalachev, TSC21, Vladimir Ermakov

0.22.0 (2017-12-11)
-------------------
* scripts: Use non global mavros-ns allow to work __ns parameter
* update script to support cycle_time on cmd trigger_control
* plugin: Fix setpoint_position code style
* Global position setpoint plugin (`#764 <https://github.com/mavlink/mavros/issues/764>`_)
  * fix fake gps rate
  * fix
  * fix plugin_list
  * fix
  * add global position setpoint plugin
  * add plugin to CMakeList
  * fix bugs
  * add altitude
  * move GPS setpoints to setpoint_position plugin
  * fix gps setpoint subscriber name
  * move  GeographicLib::Geocentric earth inside callback
  * add warning msg if timestamp is not updates
  * Fix ROS_WARN
* doc: move contributing.md to root
* tools: add cogall.sh
* split contribuion guide to GH file
* Readme: add help for cog (`#876 <https://github.com/mavlink/mavros/issues/876>`_)
* Setpoints: remove mav_frame string for local variable
* Setpoints: add params for initial frame
* Setpoint_velocity: uncrustify
* Setpoint_position: uncrustify
* Setpoints: add service to specify frame
* Fix typo `#867 <https://github.com/mavlink/mavros/issues/867>`_
* Improve output of script, replace which with more reliable hash `#867 <https://github.com/mavlink/mavros/issues/867>`_
* Ensure dataset files exist, not just directories `#867 <https://github.com/mavlink/mavros/issues/867>`_
* Remove previous duplicated link
* Fixed issue link.
* Fixed section header. Ready for troubleshooting PR.
* Pushing troubleshooting section for Mavros.
* Contributors: Mohamed Abdelkader Zahana, Pierre Kancir, Vladimir Ermakov, andresR8, fnoop, khancyr, pedro-roque

0.21.5 (2017-11-16)
-------------------
* Yet another formatting.
* px4_config.yaml updated. Minor formatting update.
* global_position/raw/gps_vel should still be in earth fixed frame.
* GPS fix's frame_id changed to body-fixed.
* global_position/local angular twist changed from NANs to zeroes to be able to show in RViz.
* readme: source install: add note on fetching all the deps
* geolib_dataset: script: fix interpreter
* Contributors: Pavlo Kolomiiets, TSC21

0.21.4 (2017-11-01)
-------------------
* lib ftf: update dox, uncrustify
* ENU<->ECEF transforms fix. (`#847 <https://github.com/mavlink/mavros/issues/847>`_)
  * ENU<->ECEF transforms fix.
  * Changes after review. Unit tests added.
* test: fix copy-paste error in frame_tf
* Contributors: Vladimir Ermakov, pavloblindnology

0.21.3 (2017-10-28)
-------------------
* Update geographiclib script to work with zsh
* scripts: fix typos and improve help messages consistency
  commad -> command
  safty -> safety
  Start help messages with a capital letter.
* uncrustify
* plugin waypoints: Use stamped message
* plugin waypoint: Add MISSION_ITEM_REACHED publisher
  * Changes to be committed:
  modified:   mavros/src/plugins/waypoint.cpp
  modified:   mavros_msgs/CMakeLists.txt
  new file:   mavros_msgs/srv/WaypointReached.srv
  * change reached service name to classic topic
  * Changed reached service to topic
  * removed unused file
  * Removed WaypointReached service
  * Change reached message type to std_msgs::UInt16
  * Delete WaypointReached.srv
  * Restore WaypointPush.srv
  * Fix tipo
  * Update waypoint.cpp
* launch: sync APM and PX4 configs
* add debug plugin
* Contributors: Jonas Vautherin, Patrick Jose Pereira, TSC21, Vladimir Ermakov, gui2dev

0.21.2 (2017-09-25)
-------------------
* plugin: setpoint_attitude: Finish Andres fix
* fix: attitude callback trigger
* lib uas: remove inline on not inlined method
* odom: general fixes and code tighting
* Use tf2 for odom plugin and set reasoable defaults for local pos cov.
* Contributors: Andres Rengifo, James Goppert, TSC21, Vladimir Ermakov

0.21.1 (2017-09-22)
-------------------
* mavsys: mode: add solutions for setting AUTO.MISSION and AUTO.LOITER modes (`#814 <https://github.com/mavlink/mavros/issues/814>`_)
  * mavsys: add notes on how to change mode to AUTO.MISSION on PX4 Pro
  * enum_to_string: update enums
  * mavsys: mode: move AUTO submodes info to argparser
  * sys_status: leave note that MAV_TYPE_ONBOARD_CONTROLLER will be supported on PX4
  * mavsys: mode: add note on changing to AUTO.LOITER
* Solve the subscriber initialization
* lib frame_tf: Add to_eigen() helper
* Contributors: Alexis Paques, Nuno Marques, Vladimir Ermakov

0.21.0 (2017-09-14)
-------------------
* plugin waypoint: Uncrustify, update init list
* lib: Add to_sting for MAV_MISSION_RESULT
* plugin waypoint: Rename current seq in wp list message
* waypoint: Publish current waypoint seq
* waypoint partial: Check parameter first with hasParam
* waypoint partial: Documentation updates
* waypoint: Document mid level helpers and fix indenting on rx handlers
* waypoint: Document rx handlers
* waypoint partial: Move FCU detection to connection_cb
* waypoint partial: recommended changes to mavwp
* waypoint partial: code style cleanup
* waypoint partial: enable only on apm but allow override with parameter
* waypoint partial: Handle case when partial push is out of range with local list and uncrustify
* waypoint partial: enable only on apm through yaml
* waypoint partial: stopped partial push from clearing parts of local waypoint copy
* waypoint partial: uncrustify
* waypoint partial: extend mavwp cli tool to do partial updating in push
* waypoint partial: extended push in waypoint plugin to implement push partial
* waypoint: uncrustify
* waypoint: handle invalid_sequence mission_ack to prevent TXWP failure
* Partial waypoint: added wp_transfered to push partial service response
* Partial waypoint: renamed mavwp partial load arguments for consistency
* Partial waypoint: fixed end index and added partial tx state
* Partial Waypoint: handle service call in waypoint plugin
* Partial waypoint: added partial updating to mavwp
* imu_plugin: remove documentation of override func
* imu plugin: uncrustify
* imu plugin: don't be so explicit about in/out params
* imu plugin: fix indentation
* imu plugin: update setup_covariance method to use Eigen capabilities
* imu plugin: use simpler format for one line comments
* imu plugin: add code snippets to Doxygen documentation
* IMU and attitude: general clean-up
* CMake: explicitly link the atomic library (`#797 <https://github.com/mavlink/mavros/issues/797>`_)
  For arm & mips architecture, the linker must explicitly be asked to
  link the atomic library (with `-latomic`).
  Otherwise, the linking fails with:
  ```
  | devel/lib/libmavros.so: undefined reference to `__atomic_load_8'
  | devel/lib/libmavros.so: undefined reference to `__atomic_store_8'
  | collect2: error: ld returned 1 exit status
  ```
  Linking `atomic` unconditionally as library is strictly needed only
  for arm & mips, but it seems not to imply any further differences
  with other architectures. Hence, this commit simply adds `atomic`
  unconditionally for a uniform handling of all machine architectures.
  This is an alternative solution to the proposed solution in `#790 <https://github.com/mavlink/mavros/issues/790>`_.
  The issue was discovered cross-compiling mavros in meta-ros, the
  OpenEmbedded layer for ROS. Some further pointers are available at:
  https://github.com/bmwcarit/meta-ros/issues/525
  Signed-off-by: Lukas Bulwahn <lukas.bulwahn@gmail.com>
* setpoint_attitude: privatize message_filters subscribers
* Updating comments for PX4Flow
* Removing copter_visualization from the yaml files.
  Adding odometry to apm_config
  Changing frame_id to base_link for vibration
* Update the apm_config and px4flow_config files
* Update configuration from mavros_extras
* Updating default settings from px4.yaml
* * global_position/tf/send default to false
  * imu, checked
  * local_position/tf/send default to false
  * local_position/tf/send_fcu default to false
  * mission/pull_after_gcs default to true
* Update time reference to fcu
  Adding global_frame_id: 'earth' to apm_config
* fcu to base_link
* Changing fcu_utm to fcu
* Solving default frame consistency in config files
* Contributors: Alexis Paques, James Mare, James Stewart, Lukas Bulwahn, TSC21, Vladimir Ermakov

0.20.1 (2017-08-28)
-------------------

0.20.0 (2017-08-23)
-------------------
* update generated code in plugins
* update generated code
* geolib: datasets: warn when not installed; update install script; launch SIGINT when not installed (`#778 <https://github.com/mavlink/mavros/issues/778>`_)
  * geolib: make dataset install mandatory
  * travis_ci: install python3; use geographiclib-datasets-download
  * CMakeLists.txt: set datasets path
  * travis_ci: create a path for the geoid dataset
  * travis_ci: remove python3 install
  * CMakeLists.txt: remove restriction regarding the geoid model
  * CMakeLists.txt: only launch a warning if the geoid dataset is not installed
  * CMakeLists.txt: simplify dataset path search and presentation
  * scripts: install_geographiclib_datasets becomes version aware
  * uas_data: dataset init: shutdown node if exception caught
  * README: update GeographicLib info; geolib install script: check for more OS versions
  * uas_data: small typo fix
  * install_geolib_datasets: some fix
  * CMakeLists.txt: be more clear on geoid dataset fault
  * CMakeLists: push check geolib datasets to a cmake module
  * travis_ci: update ppa repository
  * uas_data: shutdown node and increase log level instead
  * install_geographiclib_datasets: simplify script to only check download script version available
  * uas_data: remove signal.h import
* HIL Plugin
  * add HilSensor.msg, HilStateQuaternion.msg, and add them in CMakeLists.txt
  * Add hil_sensor.cpp plugin to send HIL_SENSOR mavlink message to FCU.
  * fix HilSensor.msg. Make it more compact.
  * Fix HilStateQuaternion.msg. Make it more compact.
  * Add hil_state_quaternion plugin
  * fix files: some variable names were wrong+some syntax problems
  * fix syntax error in plugin .cpp files, make msg files match corresponding mavlink definitions
  * fix plugin source files
  * fix syntax
  * fix function name. It was wrong.
  * add HIL_GPS plugin
  * add HilGPS.msg to CMakeList
  * fix missing semicolon
  * fix call of class name
  * Add ACTUATOR_CONTROL_TARGET MAVLink message
  * fix code
  * increase number of fake satellites
  * control sensor and control rates
  * change control rate
  * change control rate
  * fix fake gps rate
  * fix
  * fix plugin_list
  * fix
  * remove unnecessary hil_sensor_mixin
  * update HilSensor.msg and usage
  * update HilStateQuaterion.msg and usage
  * redo some changes; update HilGPS.msg and usage
  * update hil_controls msg - use array of floats for aux channels
  * merge actuator_control with actuator_control_target
  * remove hil_sensor_mixin.h
  * update actuator_control logic
  * merge all plugins into a single one
  * delete the remaining plugin files
  * update description
  * redo some changes; reduce LOC
  * fix type cast on gps coord
  * add HIL_OPTICAL_FLOW send based on OpticalFlowRad sub
  * update authors list
  * update subscribers names
  * refactor gps coord convention
  * add HIL_RC_INPUTS_RAW sender; cog protec msg structure and content
  * apply correct rc_in translation; redo cog
  * apply proper rotations and frame transforms
  * remote throttle
  * fix typo and msg api
  * small changes
  * refactor rcin_raw_cb
  * new refactor to rcin_raw_cb arrays
  * update velocity to meters
  * readjust all the units so to match mavlink msg def
  * update cog
  * correct cog conversion
  * refefine msg definitions to remove overhead
  * hil: apply frame transform to body frame
* apm_config.yaml: change prevent collision in distance_sensor id
* Extras: add ardupilot rangefinder plugin
* msgs fix `#625 <https://github.com/mavlink/mavros/issues/625>`_: Rename SetMode.Response.success to mode_sent
* [WIP] Plugins: setpoint_attitude: add sync between thrust and attitude (`#700 <https://github.com/mavlink/mavros/issues/700>`_)
  * plugins: setpoint_attitude: add sync between throttle and attitude topics to be sent together
  * plugins: typo correction: replace throttle with thrust
  * plugins: msgs: setpoint_attitude: replaces Float32Stamped for Thrust msg
  * plugins: setpoint_attitude: add sync between twist and thrust (RPY+Thrust)
  * setpoint_attitude: update the logic of thrust normalization verification
  * setpoint_attitude: implement sync between tf listener and thrust subscriber
  * TF sync listener: generalize topic type that can be syncronized with TF2
  * TF2ListenerMixin: keep class template, use template for tf sync method only
  * TF2ListenerMixin: fix and improve sync tf2_start method
  * general update to yaml config files and parameters
  * setpoint_attitude: add note on Thrust sub name
  * setpoint_attitude: TF sync: pass subscriber pointer instead of binding it
* apm_config: add mavros_extras/fake_gps plugin param config
* px4_config: add gps_rate param
* frame tf: move ENU<->ECEF transforms to ftf_frame_conversions.cpp
* extras: mocap_fake_gps->fake_gps: generalize plugin and use GeographicLib possibilites
* UAS: Share egm96_5 geoid via UAS class
* Move FindGeographicLib.cmake to libmavconn, that simplify installation, simplify datasets instattator
* Use GeographicLib tools to guarantee ROS msg def and enhance features (`#693 <https://github.com/mavlink/mavros/issues/693>`_)
  * first commit
  * Check for GeographicLib first without having to install it from the beginning each compile time
  * add necessary cmake files
  * remove gps_conversions.h and use GeographicLib to obtain the UTM coordinates
  * move conversion functions to utils.h
  * geographic conversions: update CMakeLists and package.xml
  * geographic conversions: force download of the datasets
  * geographic conversions: remove unneeded cmake module
  * dependencies: use SHARED libs of geographiclib
  * dependencies: correct FindGeographicLib.cmake so it can work for common Debian platforms
  * CMakeList: do not be so restrict about GeographicLib dependency
  * global position: odometry-use ECEF instead of UTM; update other fields
  * global position: make travis happy
  * global position: fix ident
  * global_position: apply correct frames and frame transforms given each coordinate frame
  * global_position: convert rcvd global origin to ECEF
  * global_position: be more explicit about the ecef-enu transform
  * global position: use home position as origin of map frame
  * global position: minor refactoring
  * global position: shield code with exception catch
  * fix identation
  * move dataset install to script; update README with new functionalities
  * update README with warning
  * global_position: fix identation
  * update HomePosition to be consistent with the conversions in global_position to ensure the correct transformation of height
  * home|global_position: fix compile errors, logic and dependencies
  * home position: add height conversion
  * travis: update to get datasets
  * install geo dataset: update to verify alternative dataset folders
  * travis: remove dataset install to allow clean build
  * hp and gp: initialize geoid dataset once and make it thread safe
  * README: update description relative to GeographicLib; fix typos
  * global position: improve doxygen references
  * README: update with some tips on rosdep install
* [WIP] Set framework to define offset between global origin and current local position (`#691 <https://github.com/mavlink/mavros/issues/691>`_)
  * add handlers for GPS_GLOBAL_ORIGIN and SET_GPS_GLOBAL_ORIGIN
  * fix cast of encoding types
  * refactor gps coord conversions
  * uncrustify
  * global_position: add LOCAL_POSITION_NED_SYSTEM_GLOBAL_OFFSET handler
  * global_position: add trasform sender for offset
  * global_origin: refactor covariance matrix
  * global_position: update copyright
  * global_position: add initial support to REP 105
  * px4_config: global_position: update frame description
  * global_position: correct identation
  * global position: be consistent with frame and methods names (ecef!=wgs84, frame_id!=global_frame_id)
  * global_position: updates to code structure
  * global_position: fix identation
* lib: frame_tf: Style fix
* extras: odom: Minor fixes
* extras: Add odom plugin
* lib: frame_tf: Add support for 6d and 9d covariance matrices
* Contributors: James Goppert, Nuno Marques, TSC21, Vladimir Ermakov, khancyr

0.19.0 (2017-05-05)
-------------------
* launch: remove setpoint-attitude from apm blacklist
* lib: cleanup in enum_to_string
* extras: Add ADSB plugin
* plugin: home_position: Log poll
* plugin: home_position: Log report
* plugin `#695 <https://github.com/mavlink/mavros/issues/695>`_: Fix plugin
* plugin: Add home_position
* Added SAFETY_ALLOWED_AREA rx handler (`#689 <https://github.com/mavlink/mavros/issues/689>`_)
  * Added SAFETY_ALLOWED_AREA rx handler and publish PolygonStamped msg with the 2 points
  * add resize to array to avoid sigfault
* lib: Fix millis timesync passthrough
* Plugin: Add unstamped Twist subscriber for setpoint_velocity
* uas: Move timesync_mode enum to utils.h + fixes
  That enum are used for utils too, but forward declaration of class
  internal enum is impossible.
* sys_time: Add timesync mode selection parameter.
* sys_time : add multi-mode timesync
* uas : add multi-mode timesync
* uas : add multi-mode timesync
* launch fix `#670 <https://github.com/mavlink/mavros/issues/670>`_: Add configuration of distance_sensor plugin for APM
* Contributors: Kabir Mohammed, Nuno Marques, Pierre Kancir, Randy Mackay, Vladimir Ermakov

0.18.7 (2017-02-24)
-------------------
* readme: Add serial-hwfc:// proto
* trigger interface : rename to cycle_time to be consistent with PX4
* Contributors: Kabir Mohammed, Vladimir Ermakov

0.18.6 (2017-02-07)
-------------------
* lib `#626 <https://github.com/mavlink/mavros/issues/626>`_: Porting of PR `#650 <https://github.com/mavlink/mavros/issues/650>`_ - Fix OSX pthread set name.
* uas fix `#639 <https://github.com/mavlink/mavros/issues/639>`_: Remove Boost::signals2 from UAS
* Plugins: system_status change status field to system_status
  Add comment to State.msg for system_status enum
* Plugins: add system_status to state message
* Contributors: Fadri Furrer, Pierre Kancir, Vladimir Ermakov

0.18.5 (2016-12-12)
-------------------
* lib: update ArduPilot modes
* Contributors: Randy Mackay

0.18.4 (2016-11-11)
-------------------
* lib: Add ArduSub modes
* readme: Fix mavlink rosinstall_generator call
* mavros: README.md: its -> it's
  Here "it's" is a short form for "it is".
* add hil_actuator_controls mavlink message
* lib: Make cog.py scrips compatioble with Py3
* plugin:sys_status: Add logging health report
* Update README for all packages
* Update README.md
  Fix instructions: Only the Kinetic distro actually works for MAVLink 2.0
* Contributors: Beat Kung, Georgii Staroselskii, Lorenz Meier, Vladimir Ermakov

0.18.3 (2016-07-07)
-------------------
* plugin:param: Use mavlink::set_string() helper
* Update README.md
* Update README.md
  Fix very confusing instructions mixing steps.
* Update README.md
* Update README.md
* python `#569 <https://github.com/mavlink/mavros/issues/569>`_: convert_to_rosmsg() support for 2.0. NO SIGNING.
* python `#569 <https://github.com/mavlink/mavros/issues/569>`_: Update mavlink.convert_to_bytes()
* Contributors: Lorenz Meier, Vladimir Ermakov

0.18.2 (2016-06-30)
-------------------
* plugin:sys_status: Fix STATUSTEXT log prefix
* Contributors: Vladimir Ermakov

0.18.1 (2016-06-24)
-------------------
* lib: Fix base mode flag check
* plugins: Move pluginlib macros.h to tail
* plugin:param fix `#559 <https://github.com/mavlink/mavros/issues/559>`_: Ignore PX4 _HASH_CHECK param
* Contributors: Vladimir Ermakov

0.18.0 (2016-06-23)
-------------------
* lib `#439 <https://github.com/mavlink/mavros/issues/439>`_: MAV_CMD to_string is not required.
* plugin:sys_status `#458 <https://github.com/mavlink/mavros/issues/458>`_: Hanlde BATTERY_STATUS (PX4)
* plugin:sys_status fix `#458 <https://github.com/mavlink/mavros/issues/458>`_: Use sensor_msgs/BatteryState message.
  Minimal data, for all other need to handle BATTERY_STATUS.
* plugin:command fix `#561 <https://github.com/mavlink/mavros/issues/561>`_: PX4 now sends COMMAND_ACK.
  And like APM do not check confirmation field. :)
* readme `#544 <https://github.com/mavlink/mavros/issues/544>`_: add udp-b://@ URL
* plugin:hil_controls: Update plugin API
* Merge branch 'feature/hil_controls_plugin' of https://github.com/pvechersky/mavros into pvechersky-feature/hil_controls_plugin
  * 'feature/hil_controls_plugin' of https://github.com/pvechersky/mavros:
  Adding anchor to the HIL_CONTROLS message reference link
  Ran uncrustify on hil_controls plugin
  Utilizing synchronise_stamp and adding reference to MAVLINK msg documentation
  Added a plugin that publishes HIL_CONTROLS as ROS messages
* node: fix subscription message type checks
* plugin: use mavlink::to_string() for std::array<char, N>
* readme: update CI, no more MAVLINK_DIALECT
* plugin:waypoint: Fix target id's on MISSION_ITEM
* node: Add ~fcu_protocol parameter
* Ran uncrustify on hil_controls plugin
* Utilizing synchronise_stamp and adding reference to MAVLINK msg documentation
* node: set gcs_url on internal GCS bridge diag hardware Id
* plugins: Use UAS::msg_set_target()
* Added a plugin that publishes HIL_CONTROLS as ROS messages
* lib: PX4 add AUTO.FOLLOW_TARGET
* mavros: Update tests
* extras: Update UAS
* UAS: Update plugins for FTF module
* UAS: move enum stringify functions
* lib: Generate MAV_SENSOR_ORIENTATION
* UAS: move MAV_SENSOR_ORIENTATION out
* UAS: Move transformation utilities to ftf module
* plugin:rc_io: Fix log printf-format warning
* make GCC 4.8 happy. (travis)
* gcs_bridge: done
* param:ftp: Update API
* plugin:param: Works. Tested on APM
* plugin:param: Update, almost work
* plugin:waypoint: Fix Item - ROS binding
* Message type mismatch code do not work
* plugin:waypoint: Update API
* plugin:sys_time: Update API
* plugin:sys_status: Update API
* plugin:setpoint_raw: Update API
* plugin:setpoint_attitude: Update API
* plugin:setpoint_accel: Update API
* plugin:setpoint_velocity: Update API
* plugin:setpoint_position: Update API
* plugin:vfr_hud: Update API
* plugin:safety_area: Update API
* plugin:rc_io: Update API
* plugin:manual_control: Update API, fix uas init
* plugin:local_position: Update API
* plugin:imu_pub: Update API
* plugin:global_position: Update API
* mavros: make_handle() this shouldn't be const
* plugin:common: Update API
* plugin:altitude: uncrustify
* plugins: Rutine sed + fix misprint
* plugin:altitude: Update API
* plugins: Automatic replacement of routine API changes (sed)
* plugin:actuator_control: Update API
* plugin:3dr_radio: Update API
* node: Update plugin loading and message routing
* node: type_info -> SIGSEGV
* node: prepare new plugin loading
* node: Rename plugib base class - API incompatible to old class
* labmavconn: finding sigsegv
* Contributors: Pavel, Vladimir Ermakov

0.17.3 (2016-05-20)
-------------------
* libmavconn `#543 <https://github.com/mavlink/mavros/issues/543>`_: support build with mavlink 2.0 capable mavgen
* node: Remove warning about MAVLINK_VERSION redefine
* Fix bug with orientation in setpoint_raw plugin
  Fixes a bug where the ned_desired_orientation was not actually passed into set_attitude_target. Instead, the desired_orientation (wrong frame) was passed.
* Contributors: Justin Thomas, Vladimir Ermakov

0.17.2 (2016-04-29)
-------------------
* Update README.md
* Update README.md
  Updated / completed examples.
* Update README.md
* Fix for kinetic std::isnan.
* Contributors: James Goppert, Lorenz Meier

0.17.1 (2016-03-28)
-------------------
* lib: Add QLAND mode of APM:Plane
  https://github.com/mavlink/mavlink/commit/a0ed95c3a7d97a8f8d86ce3f95c4bf269f439c46
* Update contributing guide
  We forgot to mention uncrustify commit.
* Treat submarine vehicles like copter vehicles
* Contributors: Josh Villbrandt, Vladimir Ermakov

0.17.0 (2016-02-09)
-------------------
* update README
* rebased with master
* Fixed ROS_BREAK
* Updates for ROS_BREAK and code style
* Nitpicks and uncrustify
* Updated frame transformations and added odom publisher to local position plugin
* Contributors: Eddy, Vladimir Ermakov, francois

0.16.6 (2016-02-04)
-------------------
* node fix `#494 <https://github.com/mavlink/mavros/issues/494>`_: Report FCU firmware type in rosonsole log
* scripts fix `#478 <https://github.com/mavlink/mavros/issues/478>`_: Remove guided_enable garbage.
  I'm missed this when do `#407 <https://github.com/mavlink/mavros/issues/407>`_.
* Contributors: Vladimir Ermakov

0.16.5 (2016-01-11)
-------------------
* scripts: mavwp `#465 <https://github.com/mavlink/mavros/issues/465>`_: Remove WaypointGOTO from scrips and python library
* node: Report mavlink package version
* lib: Add APM:Plane QuadPlane modes.
  Sync with: https://github.com/mavlink/mavlink/commit/1fc4aef08a54130f297943c246f95b8c7e37b1bf
* readme: pixhawk dialect removed.
* Contributors: Vladimir Ermakov

0.16.4 (2015-12-14)
-------------------
* scripts: checkid: be always verbose, add --follow
* scripts: fix copyright indent
* scripts: mavcmd: Fix bug: param7 not passed to service call!
* scripts `#382 <https://github.com/mavlink/mavros/issues/382>`_: Add ID checker script.
  It is not complete, but i hope it helps in current state.
* scripts: mavcmd: Add support for broadcast requests
* event_launcher: fix bug: Trigger service server is not saved in Launcher
  Also fixes: environment variables may contain ~ (user dir) in expansion.
* using timestamp from mavlink message
* Update mavlink message documentation links
* lib: update MAV_TYPE stringify
* lib: Add RATTITUDE PX4 mode
* remove "altitude\_" prefix from members
* updated copyright
* implemented altitude plugin
* Contributors: Andreas Antener, Vladimir Ermakov

0.16.3 (2015-11-19)
-------------------
* use safe methods to get imu data in local_position plugin
* Contributors: Andreas Antener

0.16.2 (2015-11-17)
-------------------
* transform yaw and yaw rate from enu to ned
* Contributors: Andreas Antener

0.16.1 (2015-11-13)
-------------------
* python: fix import error of goto service
* don't warn anymore about px4 not supporting rc_io
* Contributors: Andreas Antener, Vladimir Ermakov

0.16.0 (2015-11-09)
-------------------
* lib: Update ArduCopter mode list
* plugin: sys_status `#423 <https://github.com/mavlink/mavros/issues/423>`_: set_mode set arming and HIL flags based on previous state
* lib `#423 <https://github.com/mavlink/mavros/issues/423>`_: Save base_mode in UAS.
* Finalized local position topic names
* readme: add link to catkin-tools docs
* readme `#409 <https://github.com/mavlink/mavros/issues/409>`_: merge mavlink and mavros installation instruction
* Fixed redundant rotation of IMU data and redundant orientation data
* plugin: setpoint_raw fix `#418 <https://github.com/mavlink/mavros/issues/418>`_: add attitude raw setpoint
  Related `#402 <https://github.com/mavlink/mavros/issues/402>`_.
* Added velocity output of FCU's local position estimate to ROS node
* plugin: sys_status fix `#417 <https://github.com/mavlink/mavros/issues/417>`_: remove APM statustext quirk
* plugin: waypoint fix `#414 <https://github.com/mavlink/mavros/issues/414>`_: remove GOTO service.
  It is replaced with more standard global setpoint messages.
* plugin: setpoint_raw fix `#415 <https://github.com/mavlink/mavros/issues/415>`_: add global position target support
  Related to `#402 <https://github.com/mavlink/mavros/issues/402>`_.
* plugin: command fix `#407 <https://github.com/mavlink/mavros/issues/407>`_: remove guided_enable sevice
* plugin: setpoint_raw `#402 <https://github.com/mavlink/mavros/issues/402>`_: implement loopback.
* plugin: setpoint_raw `#402 <https://github.com/mavlink/mavros/issues/402>`_: Initial import.
* readme fix `#410 <https://github.com/mavlink/mavros/issues/410>`_: use only catkin tool
* readme: add defaults for URL
* pass new extended state to ros
* python: add util to convert pymavlink message to Mavlink.msg
* python: convert input to bytearray
* python: add payload convertion util
* gcs_bridge `#394 <https://github.com/mavlink/mavros/issues/394>`_: enable both UDPROS and TCPROS transports
* EL: add try-except on handlers
* event_launcher: show logfile path
* event_launcher `#386 <https://github.com/mavlink/mavros/issues/386>`_: expand shell vars for logfile
* Mavros library depends on mavros_msgs headers
  Adding this dependency makes sure that mavros_msgs message headers are
  generated before the mavros library is built, since it needs those
  headers.
* Contributors: Andreas Antener, Eddy, Jon Binney, Vladimir Ermakov

0.15.0 (2015-09-17)
-------------------
* lib: fix timesync uninit bug.
  Uninitialized variable caused wrong timestamps with APM.
* python `#286 <https://github.com/mavlink/mavros/issues/286>`_: use checksum - save ticks
* script `#385 <https://github.com/mavlink/mavros/issues/385>`_: output to log-file
* script `#385 <https://github.com/mavlink/mavros/issues/385>`_: remove RosrunHandler and RoslaunchHandler
* script `#385 <https://github.com/mavlink/mavros/issues/385>`_: attempt to implement rosrun fails.
  ROSLaunch class wants all node operations from main thread.
  That is not possible.
* script `#385 <https://github.com/mavlink/mavros/issues/385>`_: fix shell-killer, but logging are broken and removed
* script `#385 <https://github.com/mavlink/mavros/issues/385>`_: shell-launcher now works!
* script `#385 <https://github.com/mavlink/mavros/issues/385>`_: add example configuration
* script `#385 <https://github.com/mavlink/mavros/issues/385>`_: shell handler done. next - rosparam handling
* script `#385 <https://github.com/mavlink/mavros/issues/385>`_: starting work on simple shell launcher
* scripts: starting event_launcher
* python: Remove unneded slice operation. Fix copyright year.
  `list[:len(list)]` is equal to `list`, but creates new list with data
  from that slice.
* updated mavlink byte buffer conversion
* plugin: manual_control: Use shared pointer message
  Fix alphabetic order of msgs.
* python: add helper for converting mavros_msgs/Mavlink to pymavlink
* Add MANUAL_CONTROL handling with new plugin
* Contributors: Andreas Antener, Vladimir Ermakov, v01d

0.14.2 (2015-08-20)
-------------------

0.14.1 (2015-08-19)
-------------------
* package: Fix depend on rosconsole-bridge
* Removed <remap\>
* Contributors: Vladimir Ermakov, devbharat

0.14.0 (2015-08-17)
-------------------
* python: call of mavros.set_namespace() is required.
* scripts: mavftp fix `#357 <https://github.com/mavlink/mavros/issues/357>`_: add verify command
* scripts: mavftp `#357 <https://github.com/mavlink/mavros/issues/357>`_: progressbar on download operation
* scripts: mavftp `#357 <https://github.com/mavlink/mavros/issues/357>`_: progress bar for upload operation.
* scripts: mavftp: New command `cd`.
  All path arguments now may handle relative paths.
* readme: fix frame tansform section
* mavros: readme: update info on frame conversions
* mavros: readme: update contribution steps
* node: Replace deprecated copy functions.
  Also allow mavlink to & from topics to be namespaced.
* extras: scripts: use API from mavros module
* scripts: fix for new message location
* python: update mavros lib to new message location
* package: remove not exist dependency
* plugin: waypoint: Fix message include
* plugin: vfr_hud: Fix message include
* plugin: rc_io: Fix message include
* plugin: param: Fix message include
* plugin: ftp: Fix message include
* plugin: sys_status: Fix message include
* plugin: command: Fix message include
* plugin: 3dr_radio: Fix message include
* plugin: actuator_control: Fix message include.
* msgs: update copyright year
* msgs: deprecate mavros::Mavlink and copy utils.
* msgs: change description, make catkin lint happy
* msgs `#354 <https://github.com/mavlink/mavros/issues/354>`_: move all messages to mavros_msgs package.
* Minor typo fix.
* node: increase diag timer to 2 Hz
* node: move diagnostic to AsyncSpinner threads.
* Contributors: TSC21, Tony Baltovski, Vladimir Ermakov

0.13.1 (2015-08-05)
-------------------
* lib `#358 <https://github.com/mavlink/mavros/issues/358>`_: cleanup.
  Replace UAS::getYaw() with UAS::quaternion_get_yaw().
* lib `#358 <https://github.com/mavlink/mavros/issues/358>`_: found correct getYaw(). Test for each degrees in -180..180.
* test `#358 <https://github.com/mavlink/mavros/issues/358>`_: test more different angles. Compare rotation result.
* lib `#358 <https://github.com/mavlink/mavros/issues/358>`_: try to implement algo from wikipedia.
* lib `#358 <https://github.com/mavlink/mavros/issues/358>`_: still failing. add recursive test for range -Pi..+Pi
* lib `#358 <https://github.com/mavlink/mavros/issues/358>`_: try solve issue using older eulerAngles()
* lib `#358 <https://github.com/mavlink/mavros/issues/358>`_: remove to_rpy test
* Merge branch 'master' of github.com:mavlink/mavros
  * 'master' of github.com:mavlink/mavros:
  global_position: move relative_alt and compass_heading init back
  add nav_msgs to dependencies so to make Travis happy
  global_position: update pose and twist to odom msg
* test fix `#359 <https://github.com/mavlink/mavros/issues/359>`_: split out quaternion tests.
* lib `#359 <https://github.com/mavlink/mavros/issues/359>`_: move quaternion utils.
* global_position: move relative_alt and compass_heading init back
* add nav_msgs to dependencies so to make Travis happy
* global_position: update pose and twist to odom msg
* test `#358 <https://github.com/mavlink/mavros/issues/358>`_: add tests for negative values and quaternion_to_rpy tf2 compatibility check
  Tests now fails!
* sctipts: fix gps topic path
* lib: fix input validation in UAS::orientation_from_str()
* test: add case for num str->sensor orientation
* package: fix CHANGELOG.rst
* Contributors: TSC21, Vladimir Ermakov

0.13.0 (2015-08-01)
-------------------
* plugin: setpoint_attitude `#352 <https://github.com/mavlink/mavros/issues/352>`_: use new helper.
* plugin: sys: Fix cppcheck and YouCompleteMe warnings
* plugin: ftp: Fix cppcheck errors.
* lib `#352 <https://github.com/mavlink/mavros/issues/352>`_: Add helper function UAS::quaternion_to_mavlink()
* Fixed bug in send_attitude_target()
  The transformed quaternion wasn't being passed to set_attitude_target(), resulting in an incorrect attitude setpoint. I've now fixed this issue.
* scripts: fix mavwp
* test: add test cases for new sensor orientation functions
* remove tf1 dep
* lib `#319 <https://github.com/mavlink/mavros/issues/319>`_: Remove TF types from UAS
* plugin: param: new message type: ParamValue
* msgs: Move MAV_CMD values to separate msg
* plugin: command: fix build
* fix whitespaces in python scripts
* Merge pull request `#312 <https://github.com/mavlink/mavros/issues/312>`_ from mhkabir/cam_imu_sync
  Camera IMU synchronisation support added
* Added launch file for PX4 posix sitl to launch gcs_bridge node for bridging posix and gazebo
* scripts: mavftp: little speed up by aligning access to payload length
* launch: Add optional log_output arg
* Merge branch 'orientation_enum_name'
  * orientation_enum_name:
  distance_sensor `#342 <https://github.com/mavlink/mavros/issues/342>`_: correct orientation parameter handling.
  lib `#342 <https://github.com/mavlink/mavros/issues/342>`_: try to convert numeric value too
  px4_config: adapt to distance_sensor params to new features
  distance_sensor: restructure orientation matching and verification
  lib `#342 <https://github.com/mavlink/mavros/issues/342>`_: Added sensor orientation string repr.
* lib `#342 <https://github.com/mavlink/mavros/issues/342>`_: try to convert numeric value too
* px4_config: adapt to distance_sensor params to new features
* lib `#342 <https://github.com/mavlink/mavros/issues/342>`_: Added sensor orientation string repr.
* launch: update local_position conf
* test: Add test for UAS::sensor_orientation_matching()
* Update cmake Eigen3 finding rules.
  Migration described at:
  http://wiki.ros.org/jade/Migration#Eigen_CMake_Module_in_cmake_modules
* lib `#319 <https://github.com/mavlink/mavros/issues/319>`_, `#341 <https://github.com/mavlink/mavros/issues/341>`_: preparation for str->MAV_SENSOR_ORIENTATION func
* lib `#319 <https://github.com/mavlink/mavros/issues/319>`_: Return quaternion from UAS::sensor_matching()
* lib: Remove unneded NodeHandle
* launch fix `#340 <https://github.com/mavlink/mavros/issues/340>`_: update default component id of PX4.
* plugin: sys_status: Add fallback to adressed version request.
* Can not remove tf package before `#319 <https://github.com/mavlink/mavros/issues/319>`_ is done.
  tf::Vector3 and other tf1-bullet still in use.
* plugin: sys_status: Use broadcast for version request.
* fix `#71 <https://github.com/mavlink/mavros/issues/71>`_: replace depend tf to tf2_ros.
* plugin: Use UAS::syncronized_header() for reduce LOC.
* lib `#319 <https://github.com/mavlink/mavros/issues/319>`_: use similar names for covariances as eigen vector
* lib `#319 <https://github.com/mavlink/mavros/issues/319>`_: transform_frame() for Covariance3x3
* lib `#319 <https://github.com/mavlink/mavros/issues/319>`_: remove unused bullet based transform_frame()
* extras: vision_pose `#71 <https://github.com/mavlink/mavros/issues/71>`_: Use TF2 listener.
  Also `#319 <https://github.com/mavlink/mavros/issues/319>`_.
* plugin `#71 <https://github.com/mavlink/mavros/issues/71>`_: Implement TF2 listener. Change param names.
  Breaks extras.
* uas `#71 <https://github.com/mavlink/mavros/issues/71>`_: Use single TF2 objects for broadcasting and subscription.
* launch: Update configs.
* lib: Add UAS::quaternion_to_rpy()
* plugin: safety_area `#319 <https://github.com/mavlink/mavros/issues/319>`_: Change transform_frame()
* plugin: local_position `#71 <https://github.com/mavlink/mavros/issues/71>`_ `#319 <https://github.com/mavlink/mavros/issues/319>`_: port to TF2 and Eigen
* lib: Add UAS::synchonized_header()
* plugin: command: Add command broadcasting support.
* Perform the autopilot version request as broadcast
* lib: Update PX4 mode list
* plugin: global_position `#325 <https://github.com/mavlink/mavros/issues/325>`_: port tf broadcaster to tf2
  Also `#71 <https://github.com/mavlink/mavros/issues/71>`_.
* plugin: global_position `#325 <https://github.com/mavlink/mavros/issues/325>`_: reenable UTM calc
* plugin: gps `#325 <https://github.com/mavlink/mavros/issues/325>`_: remove gps plugin.
* plugin: global_position `#325 <https://github.com/mavlink/mavros/issues/325>`_: merge gps_raw_int handler
* plugin: setpoint_accel `#319 <https://github.com/mavlink/mavros/issues/319>`_: use eigen frame transform.
  I don't think that PX4 support any other frame than LOCAL_NED.
  So i removed comment.
  Also style fix in setpoint_velocity.
* plugin: setpoint_velocity `#319 <https://github.com/mavlink/mavros/issues/319>`_: use eigen based frame transform.
* plugin: setpoint_position `#273 <https://github.com/mavlink/mavros/issues/273>`_: remove PX4 quirk, it is fixed.
* plugin: ftp: Update command enum.
* plugin: imu_pub fix `#320 <https://github.com/mavlink/mavros/issues/320>`_: move constants outside class, else runtime linkage error.
* plugin: imu_pub `#320 <https://github.com/mavlink/mavros/issues/320>`_: first attempt
* eigen `#319 <https://github.com/mavlink/mavros/issues/319>`_: handy wrappers.
* eigen `#319 <https://github.com/mavlink/mavros/issues/319>`_: add euler-quat function.
  Also `#321 <https://github.com/mavlink/mavros/issues/321>`_.
* test `#321 <https://github.com/mavlink/mavros/issues/321>`_: remove duplicated test cases, separate by library.
  Add test for checking compatibility of tf::quaternionFromRPY() and Eigen
  based math.
* test `#321 <https://github.com/mavlink/mavros/issues/321>`_: testing eigen-based transforms.
  We should check what convention used by tf::Matrix to be sure that
  our method is compatible.
* mavros `#319 <https://github.com/mavlink/mavros/issues/319>`_: Add Eigen dependency and cmake rule.
* test: test for UAS::transform_frame_attitude_rpy() (ERRORs!)
* test: test for UAS::transform_frame_xyz()
* test: Initial import test_frame_conv
* cam_imu_sync : fix running
* imu_cam_sync : fix formatting
* command handling in mavcmd for camera trigger
* Camera IMU synchronisation support added
* Contributors: Anurag Makineni, Lorenz Meier, Mohammed Kabir, TSC21, Vladimir Ermakov, devbharat

0.12.0 (2015-07-01)
-------------------
* plugin: sys_time, sys_status `#266 <https://github.com/vooon/mavros/issues/266>`_: check that rate is zero
* test `#321 <https://github.com/vooon/mavros/issues/321>`__: disable tests for broken transforms.
* lib `#321 <https://github.com/vooon/mavros/issues/321>`__: frame transform are broken. again! revert old math.
  RULE for me: do not accept patch without wide testing from author.
  That PR changes all plugins code, instead of do API, test and only after
  that touching working code. My bad.
* unittest: added 6x6 Covariance conversion test
* frame_conversions: update comments; filter covariance by value of element 0
* unittests: corrected outputs from conversion tests
* test: other quaternion transform tests
* test: UAS::transform_frame_attitude_q()
* test: test for UAS::transform_frame_attitude_rpy() (ERRORs!)
* test: test for UAS::transform_frame_xyz()
* test: Initial import test_frame_conv
* coverity: make them happy
* uncrustify: fix style on frame conversions
* uncrustify: includes
* plugin: sys_status `#266 <https://github.com/vooon/mavros/issues/266>`_: replace period with rate parameter
* plugin: sys_time `#266 <https://github.com/vooon/mavros/issues/266>`_: Replace period with rate parameters
* frame_conversion: last fix patch
* frame_conversions: use inline functions to identify direction of conversion
* changed frame conversion func name; add 3x3 cov matrix frame conversion; general doxygen comment cleanup
* frame_conversions: added covariance frame conversion for full pose 6x6 matrix
* frame_conversions: added frame_conversion specific lib file; applied correct frame conversion between ENU<->NED
* sys_status `#300 <https://github.com/vooon/mavros/issues/300>`_: PX4 place in [0] lest significant byte of git hash.
* sys_status fix `#300 <https://github.com/vooon/mavros/issues/300>`_: fix u8->hex func.
* plugin: waypoint: cosmetics.
* vibration_plugin: first commit
* Changes some frames from world to body conversion for NED to ENU.
* mavsys `#293 <https://github.com/vooon/mavros/issues/293>`_: add --wait option
* mavsys: Fix arguments help
* mavcmd `#293 <https://github.com/vooon/mavros/issues/293>`_: Add --wait option.
  New function: util.wait_fcu_connection(timeout=None) implement wait
  option.
* sys_status `#300 <https://github.com/vooon/mavros/issues/300>`_: AUTOPILOT_VERSION APM quirk
* mavros `#302 <https://github.com/vooon/mavros/issues/302>`_: fix style
* mavros `#302 <https://github.com/vooon/mavros/issues/302>`_: split UAS impl by function blocks
* mavros fix `#301 <https://github.com/vooon/mavros/issues/301>`_: move sensor orientation util to UAS
* distance_sensor: typo; style fixe
* sensor_orientation: list values correction
* launch: APM:Plane 3.3.0 now support local_position.
  Blacklist distance_sensor.
* sensor_orientation: use MAX as last index macro
* distance_sensor: changed to usable config
* launch: APM:Plane 3.3.0 now support local_position.
  Blacklist distance_sensor.
* sensor_orientation: updated orientation enum; updated data type
* sensor_orientation: included array type on utils.h
* sensor_orientation: added sensor orientation matching helper func
* distance_sensor: updated config file
* distance_sensor: define sensor position through param config
* distance_sensor: array limiting; cast correction; other minor correc
* distance_sensor: small enhancements
* sys_status `#293 <https://github.com/vooon/mavros/issues/293>`_: initialize state topic
* sys_status `#293 <https://github.com/vooon/mavros/issues/293>`_: expose connection flag in mavros/State.
* Contributors: TSC21, Tony Baltovski, Vladimir Ermakov

0.11.2 (2015-04-26)
-------------------
* plugin: param fix `#276 <https://github.com/vooon/mavros/issues/276>`_: add check before reset request downcounter.
  If on MR request FCU responses param with different `param_index`
  do not reset repeat counter to prevent endless loop.
* gcs bridge fix `#277 <https://github.com/vooon/mavros/issues/277>`_: add link diagnostics
* plugin: setpoint_position `#273 <https://github.com/vooon/mavros/issues/273>`__: add quirk for PX4.
* readme: fir glossary misprint
* readme: add notes about catkin tool
* Contributors: Vladimir Ermakov

0.11.1 (2015-04-06)
-------------------
* scripts `#262 <https://github.com/vooon/mavros/issues/262>`_: update mavwp
* scripts `#262 <https://github.com/vooon/mavros/issues/262>`_: mavsetp, new module mavros.setpoint
* mavftpfuse `#129 <https://github.com/vooon/mavros/issues/129>`_: cache file attrs
* mavparam `#262 <https://github.com/vooon/mavros/issues/262>`_: use get_topic()
* mavsys `#262 <https://github.com/vooon/mavros/issues/262>`_: use get_topic()
* mavcmd `#262 <https://github.com/vooon/mavros/issues/262>`_: use get_topic()
* mavftp `#263 <https://github.com/vooon/mavros/issues/263>`_, `#262 <https://github.com/vooon/mavros/issues/262>`_: use crc32 checksums
* python `#262 <https://github.com/vooon/mavros/issues/262>`_: add get_topic()
* Update local_position.cpp
  removed irritating comment
* readme: add short glossary
* plugin: setpoint_attitude: remove unneded ns
* Contributors: Marcel Stuettgen, Vladimir Ermakov

0.11.0 (2015-03-24)
-------------------
* plugin: setpoint_position `#247 <https://github.com/vooon/mavros/issues/247>`_: rename topic
* launch `#257 <https://github.com/vooon/mavros/issues/257>`_: rename blacklist.yaml to pluginlists.yaml
* node `#257 <https://github.com/vooon/mavros/issues/257>`_: implement while list.
* plugin: actuator_control `#247 <https://github.com/vooon/mavros/issues/247>`_: update topic name.
* mavros: Initialize UAS before connecting plugin routing.
  Inspired by `#256 <https://github.com/vooon/mavros/issues/256>`_.
* plugin: sys_status: Check sender id.
  Inspired by `#256 <https://github.com/vooon/mavros/issues/256>`_.
* plugin: sys_status: Use WARN severity for unknown levels
* uas: Add `UAS::is_my_target()`
  Inspired by `#256 <https://github.com/vooon/mavros/issues/256>`_.
* plugin: global_position: Fill status and covariance if no raw_fix.
  Additional fix for `#252 <https://github.com/vooon/mavros/issues/252>`_.
* launch: change apm target component id
  APM uses 1/1 (sys/comp) by default.
* plugin: sys_status: publish state msg after updating uas
  Before this commit, the custom mode string published in the
  state message was computed using the autopilot type from the
  previous heartbeat message--*not* the autopilot type from the
  current hearbeat message.
  Normally that isn't a problem, but when running a GCS and mavros
  concurrently, both connected to an FCU that routes mavlink packets
  (such as APM), then this causes the custom mode to be computed
  incorrectly, because the mode string for the GCS's hearbeat packet
  will be computed using the FCU's autopilot type, and the mode string
  for the FCU's heartbeat packet will be computed using the GCS's
  autopilot type.
* plugin: global_position: fix nullptr crash
  This fixes a crash in cases where a GLOBAL_POSITION_INT message
  is received before a GPS_RAW_INT message, causing the `gps_fix`
  pointer member to be dereferenced before it has been set.
* msgs: fix spelling, add version rq.
* coverity: init ctor in 3dr_radio
* launch fix `#249 <https://github.com/vooon/mavros/issues/249>`_: update apm blacklist
* launch: rename APM2 to APM.
* launch `#211 <https://github.com/vooon/mavros/issues/211>`_: update configs
* plugin: gps: remove unused param
* plugin: sys_time: remove unused param
* launch fix `#248 <https://github.com/vooon/mavros/issues/248>`_: remove radio launch
* plugin: 3dr_radio `#248 <https://github.com/vooon/mavros/issues/248>`_: add/remove diag conditionally
* plugin: sys_status: move connection params to ns
* plugin: sys_time: fix `#206 <https://github.com/vooon/mavros/issues/206>`_ (param ns)
* node: Inform what dialect built-in node
* plugin: sys_status: Conditionaly add APM diag
* plugin: sys_status: fix `#244 <https://github.com/vooon/mavros/issues/244>`_
* uas `#244 <https://github.com/vooon/mavros/issues/244>`_: add enum lookups
* package: update lic
* license `#242 <https://github.com/vooon/mavros/issues/242>`_: update mavros headers
* plugin: local_positon: use auto
* plugin: imu_pub: Update UAS store.
* plugin: gps: remove diag class, change UAS storage API.
* plugin api `#241 <https://github.com/vooon/mavros/issues/241>`_: move diag updater to UAS.
* plugin api `#241 <https://github.com/vooon/mavros/issues/241>`_: remove global private node handle.
  Now all plugins should define their local node handle (see dummy.cpp).
  Also partially does `#233 <https://github.com/vooon/mavros/issues/233>`_ (unmerge setpoint topic namespace).
* plugin api `#241 <https://github.com/vooon/mavros/issues/241>`_: remove `get_name()`
* package: mavros now has any-link proxy, not only UDP
* Update years. I left gpl header, but it is BSD too.
* Add BSD license option `#220 <https://github.com/vooon/mavros/issues/220>`_
* plugin: sys_status: AUTOPILOT_VERSION support.
  Fix `#96 <https://github.com/vooon/mavros/issues/96>`_.
* mavros fix `#235 <https://github.com/vooon/mavros/issues/235>`_: Use AsyncSpinner to allow plugins chat.
  Old single-threaded spinner have a dead-lock if you tried to call
  a service from for example timer callback.
  For now i hardcoded thread count (4).
* uncrustify: actuator_control
* Merge branch 'master' of github.com:mstuettgen/Mavros
* fixed missing ;
* code cosmetics
* further removed unneeded white spaces and minor code cosmetics
* fixed timestamp and commented in the not-working function call
* code cosmetics, removed whitespaces and re-ordered function signatures
* more code comment cosmetic
* code comment cosmetic
* uncrustify: fix style
* readme: add contributing notes
* uncrustify: mavros base plugins
* uncrustify: mavros lib
* uncrustify: mavros headers
* tools: add uncrustify cfg for fixing codestyle
  Actually it different from my codestyle,
  but much closer than others.
* added more const to function calls to ensure data consistency
* modified code to fit new message
* added group_mix to ActuatorControl.msg and a link to mixing-wiki
* plugin: rc_io: Add override support warning
* REALLY added ActuatorControl.msg
* added ActuatorControl.msg
* fixed latest compiler error
* renamed cpp file to actuator_control.cpp and added the new plugin to mavros_plugins.xml
* removed unneeded Mixinx and reverse_throttle, and unneeded variables in function signatures
* inital draft for set_actuator_control plugin
* launch: enable setpoint plugins for APM
  As of ArduCopter 3.2, APM supports position and velocity setpoints via SET_POSITION_TARGET_LOCAL_NED.
* plugin: setpoint_velocity: Fix vx setpoint
  vz should have been vx.
* Contributors: Clay McClure, Marcel Stuettgen, Vladimir Ermakov

0.10.2 (2015-02-25)
-------------------
* Document launch files
* launch: Fix vim modelines `#213 <https://github.com/vooon/mavros/issues/213>`_
* launch `#210 <https://github.com/vooon/mavros/issues/210>`_: blacklist image_pub by px4 default.
  Fix `#210 <https://github.com/vooon/mavros/issues/210>`_.
* Contributors: Clay McClure, Vladimir Ermakov

0.10.1 (2015-02-02)
-------------------
* Fix @mhkabir name in contributors.
* uas `#200 <https://github.com/vooon/mavros/issues/200>`_: Add APM:Rover custom mode decoding.
  Fix `#200 <https://github.com/vooon/mavros/issues/200>`_.
* uas `#200 <https://github.com/vooon/mavros/issues/200>`_: Update APM:Plane and APM:Copter modes.
* Contributors: Vladimir Ermakov

0.10.0 (2015-01-24)
-------------------
* mavros `#154 <https://github.com/vooon/mavros/issues/154>`_: Add IO stats to diagnostics.
  Fix `#154 <https://github.com/vooon/mavros/issues/154>`_.
* Add rosindex metadata
* plugin: ftp: init ctor.
* plugin: sts_time: Code cleanup and codestyle fix.
* plugin: command: Quirk for older FCU's (component_id)
  Older FCU's expect that commands addtessed to MAV_COMP_ID_SYSTEM_CONTROL.
  Now there parameter: `~cmd/use_comp_id_system_control`
* plugin: rc_io: `#185 <https://github.com/vooon/mavros/issues/185>`_ Use synchronized timestamp.
* plugin: gps: `#185 <https://github.com/vooon/mavros/issues/185>`_ use synchronized timestamp
  common.xml tells that GPS_RAW_INT have time_usec stamps.
* uas: Fix ros timestamp calculation.
  Issues: `#186 <https://github.com/vooon/mavros/issues/186>`_, `#185 <https://github.com/vooon/mavros/issues/185>`_.
* plugin: add synchronisation to most plugins (fixed)
  Closes `#186 <https://github.com/vooon/mavros/issues/186>`_.
* readme: Add notes about coordinate frame conversions `#49 <https://github.com/vooon/mavros/issues/49>`_
* Contributors: Mohammed Kabir, Vladimir Ermakov

0.9.4 (2015-01-06)
------------------
* plugin: sys_time: enable EMA
* Contributors: Mohammed Kabir

0.9.3 (2014-12-30)
------------------
* plugin: visualization finshed
* Restore EMA. Works better for low rates.
* Update sys_time.cpp
* plugin : add time offset field to dt_diag
* Final fixes
* minor
* plugin : fixes timesync. FCU support checked.
* Visualisation system import
* param: Fix float copying too
* param: Fix missing
* param: Trynig to fix 'crosses initialization of XXX' error.
* param: Try to fix `#170 <https://github.com/vooon/mavros/issues/170>`_.
* Update units
* New message, moving average compensation
* Initial import new sync interface
* plugin: sys_status: Enable TERRAIN health decoding.
* Contributors: Mohammed Kabir, Vladimir Ermakov

0.9.2 (2014-11-04)
------------------

0.9.1 (2014-11-03)
------------------
* Update installation notes for `#162 <https://github.com/vooon/mavros/issues/162>`_
* Contributors: Vladimir Ermakov

0.9.0 (2014-11-03)
------------------

0.8.2 (2014-11-03)
------------------
* REP140: update package.xml format.
  Hydro don't accept this format correctly,
  but after split i can update.
* Contributors: Vladimir Ermakov

0.8.1 (2014-11-02)
------------------
* fix build deps for gcs_bridge
* mavconn `#161 <https://github.com/vooon/mavros/issues/161>`_: Enable rosconsole bridge.
* mavconn `#161 <https://github.com/vooon/mavros/issues/161>`_: Move mavconn tests.
* mavconn `#161 <https://github.com/vooon/mavros/issues/161>`_: Fix headers used in mavros. Add readme.
* mavconn `#161 <https://github.com/vooon/mavros/issues/161>`_: Fix mavros build.
* mavconn `#161 <https://github.com/vooon/mavros/issues/161>`_: Move library to its own package
  Also rosconsole replaced by console_bridge, so now library can be used
  without ros infrastructure.
* plugin: sys_time: Set right suffixes to uint64_t constants.
  Issue `#156 <https://github.com/vooon/mavros/issues/156>`_.
* plugin: sys_time: Add time syncronization diag.
  Issue `#156 <https://github.com/vooon/mavros/issues/156>`_.
* plugin: sys_time: Debug result.
  Issue `#156 <https://github.com/vooon/mavros/issues/156>`_.
* plugin: Store time offset in UAS.
  TODO: implement fcu_time().
  Issue `#156 <https://github.com/vooon/mavros/issues/156>`_.
* plugin: sys_time: Fix code style.
  Also reduce class variables count (most not used outside the method).
  Issue `#156 <https://github.com/vooon/mavros/issues/156>`_.
* Update repo links.
  Package moved to mavlink organization.
* Nanosecond fix
* Fix
* Fixes
* Update sys_time.cpp
* Update sys_time.cpp
* Update sys_time.cpp
* Update sys_time.cpp
* Update CMakeLists.txt
* Update mavros_plugins.xml
* Update sys_time.cpp
* Fix build
* sys_time import. Removed all time related stuff from gps and sys_status
* Initial sys_time plugin import
* plugin: ftp: Bytes written now transfered in payload.
* Contributors: Mohammed Kabir, Vladimir Ermakov

0.8.0 (2014-09-22)
------------------
* plugin: ftp: Disable debugging and change level for some log messages.
  Issue `#128 <https://github.com/vooon/mavros/issues/128>`_.
* plugin: ftp: Translate protocol errors to errno.
  Issue `#128 <https://github.com/vooon/mavros/issues/128>`_.
* scripts: mavftp: Add upload subcommand.
  Issue `#128 <https://github.com/vooon/mavros/issues/128>`_.
* python: Add more ftp utils.
  Issue `#128 <https://github.com/vooon/mavros/issues/128>`_.
* plugin: ftp: Fix write offset calculation.
  Issue `#128 <https://github.com/vooon/mavros/issues/128>`_.
* plugin: ftp: Add FTP:Checksum.
  Issue `#128 <https://github.com/vooon/mavros/issues/128>`_.
* plugin: ftp: Add support for FTP:Rename.
  Issue `#128 <https://github.com/vooon/mavros/issues/128>`_.
* python: Add FTP:Truncate
* plugin: ftp: Add FTP:Truncate call.
  Issue `#128 <https://github.com/vooon/mavros/issues/128>`_.
* python: Move common mission classes to mavros.mission module.
  Issue `#157 <https://github.com/vooon/mavros/issues/157>`_.
* python: Move useful utils to mavros.param module.
  Issue `#157 <https://github.com/vooon/mavros/issues/157>`_.
* python: Move common utils to mavros.utils module.
  Issue `#157 <https://github.com/vooon/mavros/issues/157>`_.
* python: Create python module for ftp utils.
  Issue `#128 <https://github.com/vooon/mavros/issues/128>`_, `#157 <https://github.com/vooon/mavros/issues/157>`_.
* scripts: ftp: Implement file-like object for IO.
  Issue `#128 <https://github.com/vooon/mavros/issues/128>`_.
* plugin: ftp: Implement write file.
  Issue `#128 <https://github.com/vooon/mavros/issues/128>`_.
* scripts: mavftp: Add remove subcommand.
  Issue `#128 <https://github.com/vooon/mavros/issues/128>`_.
* plugin: ftp: Add FTP:Remove call.
  Issue `#128 <https://github.com/vooon/mavros/issues/128>`_.
* plugin: ftp: Add response errno from server.
* plugin: ftp: Add support for 'Skip' list entries.
  Issue `#128 <https://github.com/vooon/mavros/issues/128>`_.
* scripts: mavftp: Add mkdir/rmdir support.
  Issue `#128 <https://github.com/vooon/mavros/issues/128>`_.
* plugin: ftp: Add mkdir/rmdir support.
  Issue `#128 <https://github.com/vooon/mavros/issues/128>`_.
* plugins: ftp: Update protocol headers.
  Issue `#128 <https://github.com/vooon/mavros/issues/128>`_.
* Revert "Update package.xml format to REP140 (2)."
  This reverts commit 81286eb84090a95759591cfab89dd9718ff35b7e.
  ROS Hydro don't fully support REP140: rospack can't find plugin
  descriptions.
  Fix `#151 <https://github.com/vooon/mavros/issues/151>`_.
* scripts: mavwp: Fix --follow mode
* plugin: imu_pub: Fix RAW_IMU/SCALED_IMU angular scale constant.
  Fix `#152 <https://github.com/vooon/mavros/issues/152>`_.
* launch: remove px4_local_gcs.launch again.
  It removed in 826be386938c2735c9dab72283ba4ac1c68dc860,
  but accidentally returned.
* extras: launch: Use includes.
  Fix `#144 <https://github.com/vooon/mavros/issues/144>`_.
* launch: PX4: use node.launch in PX4 scripts.
  Also remove px4_local_gcs.launch: please use
  `roslaunch mavros px4.launch gcs_url:=udp://@localhost` instead.
  Issue `#144 <https://github.com/vooon/mavros/issues/144>`_.
* launch: APM2: Add node.launch and update apm scripts to use it.
  Issue `#144 <https://github.com/vooon/mavros/issues/144>`_.
* plugin: command: Fix CommandInt x,y types.
* Update package.xml format to REP140 (2).
  Fix `#104 <https://github.com/vooon/mavros/issues/104>`_.
* launch: Blacklist FTP for APM.
* scripts: mavwp: Add decoding for some DO-* mission items.
* scripts: mavwp: Add preserve home location option at load operation.
  Useful if FCU stores home location in WP0 (APM).
* Added src location.
* Updated README wstool instructions.
* plugin: ftp: Init ctor
* service: mavftp: Initial import.
  Issue `#128 <https://github.com/vooon/mavros/issues/128>`_.
* plugin: ftp: Implemnet reset call.
  Sometimes kCmdReset can restore normal operation,
  but it might be dangerous.
  Issue `#128 <https://github.com/vooon/mavros/issues/128>`_.
* plugin: ftp: Implement FTP:Read call.
  Issue `#128 <https://github.com/vooon/mavros/issues/128>`_.
* plugin: ftp: Fix open error.
  Issue `#128 <https://github.com/vooon/mavros/issues/128>`_.
* plugin: ftp: Implement FTP:Open (read) and FTP:Close.
  Issue `#128 <https://github.com/vooon/mavros/issues/128>`_.
* plugin: ftp: Implement FTP:List method.
  Issue `#128 <https://github.com/vooon/mavros/issues/128>`_.
* plugin: ftp: Implement list parsing
  Issue `#128 <https://github.com/vooon/mavros/issues/128>`_.
* plugin: ftp: Fix CRC32 calculation.
  Issue `#128 <https://github.com/vooon/mavros/issues/128>`_.
* plugin: ftp: Add plugin skeleton.
  Based on QGroundContol QGCUASFileManager.h/cc.
  Issue `#128 <https://github.com/vooon/mavros/issues/128>`_.
* plugin: ftp: Add size info
* plugin: ftp: Add plugin service API.
  Issue `#128 <https://github.com/vooon/mavros/issues/128>`_.
* plugin: vfr_hud: Initial import.
  Also this plugin publish APM specific WIND estimation message.
  Fix `#86 <https://github.com/vooon/mavros/issues/86>`_.
* node: coverity fails at UAS initilizer list
* plugin: setpoint_attitude: Init ctor, remove code dup.
* cmake: Add check MAVLINK_DIALECT value
  Fix `#139 <https://github.com/vooon/mavros/issues/139>`_.
* Move common cmake rules to modules.
  Same mech as in `cmake_modules` package.
  Issue `#139 <https://github.com/vooon/mavros/issues/139>`_.
* launch: corrected launch for gcs bridge
* scripts: mavsetp: Fix misprint.
* launch files: added px4 launch files for connection with radio and gcs
* scripts: mavsetp: Fix twist.angular vector construction.
  Small style fix.
* Update doxygen documentation.
  Add split lines in UAS, and make UAS.connection atomic.
  Add rosdoc configuration for mavros_extras.
* scripts: mavsetp: corrected API; added possibility of parse angles in dg or rad
* scripts: mavsetp: corrected msg API; mavteleop: added prefix to rc override
* scripts: mavsetp: added local accel; corrected how the OFFBOARD mode is swtch.
* scripts: mavsetp: changed the way offboard mode is switched
* node: init ctor (coverity)
* nodelib: add std::array header
* return msg generator deps for mavconn
* scripts: mavsys: Implement set rate command.
* scripts: Add mavsys tool.
  Implented only `mode` operation.
  Issue `#134 <https://github.com/vooon/mavros/issues/134>`_.
* plugin: sys_status: Implement set_mode service.
  Previous command shortcut removed.
  Issue `#136 <https://github.com/vooon/mavros/issues/136>`_, `#134 <https://github.com/vooon/mavros/issues/134>`_.
* node: Implement reverse mode lookup.
  Issue `#136 <https://github.com/vooon/mavros/issues/136>`_.
* plugin: sys_status: Move custom mode decoder to UAS.
  Issue `#136 <https://github.com/vooon/mavros/issues/136>`_.
* node: Catch URL open exception.
  Also update connection pointer type.
* nodelib: move sources to subdir
* node: Move UAS to mavros namespace
* node: Move node code to library.
* node: Catch DeviceError; use C++11 foreach shugar.
* plugin: command: Add COMMAND_INT suport.
  Fix `#98 <https://github.com/vooon/mavros/issues/98>`_.
* Contributors: Nuno Marques, Tony Baltovski, Vladimir Ermakov

0.7.1 (2014-08-25)
------------------
* plugins: setpoint: Update SET_POSITION_TARGET_LOCAL_NED message.
  Fix `#131 <https://github.com/vooon/mavros/issues/131>`_.
* scripts: mavsetp: Enable OFFBOARD mode.
  Issue `#126 <https://github.com/vooon/mavros/issues/126>`_.
* plugin: command: Add guided_enable shortcut
  It enable PX4 OFFBOARD mode.
  Issue `#126 <https://github.com/vooon/mavros/issues/126>`_.
* scripts: Add mavsetp script.
  Only local setpoint for now.
  Issue `#126 <https://github.com/vooon/mavros/issues/126>`_.
* plugins: Change UAS FCU link name.
  Reduce smart pointer count, that hold fcu link object.
* scripts: mavcmd: Add takeoffcur and landcur commands
  Fix `#91 <https://github.com/vooon/mavros/issues/91>`_, `#92 <https://github.com/vooon/mavros/issues/92>`_. Inspired by `#125 <https://github.com/vooon/mavros/issues/125>`_.
* Closes `#122 <https://github.com/vooon/mavros/issues/122>`_, closes `#123 <https://github.com/vooon/mavros/issues/123>`_; plugins: move mocap & vision plugins to extras, change vision plugins name
* plugins: UAS remove std::atomic<double>
  It don't work at some compilers.
  Issue `#89 <https://github.com/vooon/mavros/issues/89>`_.
* plugin: global_position: Fill NavSatFix status filed.
  Issue `#87 <https://github.com/vooon/mavros/issues/87>`_, `#118 <https://github.com/vooon/mavros/issues/118>`_.
* plugins: Add GPS data to UAS
* plugins: Move setpoint_mixin.h
  Fix `#120 <https://github.com/vooon/mavros/issues/120>`_.
* plugin: mocap: Fix load.
  Issue `#121 <https://github.com/vooon/mavros/issues/121>`_.
* plugins: global_position: get pose orientation from the one stored in uas
* plugins: global_position: use relative_alt on position.z;
  mavros_plugins.xml - corrected declaration of mocap_pose_estimate
* plugin - global_position - changed parameter path / orientation source
* launch: APM2 blacklist global_position plugin
* plugin: global_position: Unit unification.
* plugin: global_position: Move heaedr; Style fix.
* added rel_pos and compass_hdg pub; minor corrections
* Merge branch 'master' of https://github.com/vooon/mavros into global_position
* global_position plugin - initial commit
* launch: APM2 blacklist mocap plugin.
* Updated mavros_plugins.xml
* Fixed dual sources error warning.
* Fixed styles.
* Minor changes.
* added time stamp to received msgs
* Removed un-needed times.
* Added mocap_pose_estimate plugin.
* Code style update
* setpoint attitude change - warning message
* Update on setpoint_attitude plugin
  * changed Twist to TwistStamped
  * added reverse_throttle option for throttle control
  * use cmd_vel as the same topic to control linear a angular velocities (it's commonly used by controllers)
  * added normalization filter to thrust
* node: Remove deprecated conn parameters.
  Fix `#108 <https://github.com/vooon/mavros/issues/108>`_
* plugin: vision_speed: Update plugin API.
* plugin: setpoint_attitude: Update plugin API.
* plugin: setpoint_accel: Update plugin API.
* plugin: setpoint_velocity: Update plugin API.
* plugin: 3dr_radio: Update plugin API.
* plugin: safety_area: Update plugin API.
* plugin: setpoint_position: Update plugin API.
* plugin: vision_position: Update plugin API.
* plugin: local_position: Update plugin API.
* plugin: command: Update plugin API.
* plugin: rc_io: Update plugin API.
* plugin: waypoint: Update plugin API.
* plugin: param: Update plugin API.
* plugin: gps: Update plugin API.
* plugin: imu_pub: Update plugin API.
* plugin: sys_status: Update plugin API.
* plugin: Update plugin API.
* plugins: disable most of plugins
* plugin: setpoint_attitude: Add thrust topic.
  Fix `#106 <https://github.com/vooon/mavros/issues/106>`_.
* Fix URLs in readme
* mavros -> ros-message parameter fix
  only parameter1 was forwarded into the ros message
* Switch travis to pixhawk dialect.
  Default dialect build by ros buildfarm.
  Also remove duplicate ci statuses from mavros readme.
* Contributors: Nuno Marques, Tony Baltovski, Vladimir Ermakov, mthz

0.7.0 (2014-08-11)
------------------
* Add package index readme, Fix `#101 <https://github.com/vooon/mavros/issues/101>`_
* move mavros to subdirectory, `#101 <https://github.com/vooon/mavros/issues/101>`_
* Merge branch 'master' of github.com:vooon/mavros
  * 'master' of github.com:vooon/mavros:
  Add link to ros-\*-mavlink package wiki page.
* plugins: setpoint: Update setpoint message name.
  Issue `#94 <https://github.com/vooon/mavros/issues/94>`_, Fix `#97 <https://github.com/vooon/mavros/issues/97>`_.
* plugin: setpoint_attitude: Update message name.
  Issues `#94 <https://github.com/vooon/mavros/issues/94>`_, `#97 <https://github.com/vooon/mavros/issues/97>`_.
* Add link to ros-\*-mavlink package wiki page.
* plugin: gps: Fix gcc 4.6 build (atomic).
  Not recommended to use std::atomic with gcc 4.6.
  So i limited to prederined atomics for simple types like int, float etc.
* plugin: sys_status: Implement PX4 mode decoding.
  Fix `#84 <https://github.com/vooon/mavros/issues/84>`_.
* plugin: gps: Add EPH & EPV to diagnostic.
  Issue `#95 <https://github.com/vooon/mavros/issues/95>`_
* plugin: gps: Move message processing to individual handlers.
  Issue `#95 <https://github.com/vooon/mavros/issues/95>`_.
* plugin: rc_io: Replace override service with topic. (ROS API change).
  Fix `#93 <https://github.com/vooon/mavros/issues/93>`_.
* Add dialect selection notes
* plugins: Change severity for param & wp done messages.
* plugins: Store raw autopilot & mav type values.
  This may fix or not issue `#89 <https://github.com/vooon/mavros/issues/89>`_.
* plugins: init ctor (coverity)
* plugin: imu_pub: Add ATTITUDE_QUATERNION support.
  Also reduce copy-paste and use mode readable bitmask check.
  Fix `#85 <https://github.com/vooon/mavros/issues/85>`_.
* scriptis: mavcmd: Spelling
* scripits: Add mavcmd tool
* Add links to mavros_extras
* param: sys_status: Option to disable diagnostics (except heartbeat)
* plugin: command: Add takeoff and land aliases.
  Issue `#68 <https://github.com/vooon/mavros/issues/68>`_.
* plugin: command: Add quirk for PX4.
  Fix `#82 <https://github.com/vooon/mavros/issues/82>`_.
* plugin: Add UAS.is_px4() helper. Replace some locks with atomic.
  Issue `#82 <https://github.com/vooon/mavros/issues/82>`_.
* launch: Clear PX4 blacklist.
  Issue `#68 <https://github.com/vooon/mavros/issues/68>`_.
* launch: Add target ids.
  Also fix PX4 wrong ?ids usage (it set mavros ids, not target).
  Issue `#68 <https://github.com/vooon/mavros/issues/68>`_.
* plugin: imu_pub: Fix HRIMU pressure calc. 1 mBar is 100 Pa.
  Fix `#79 <https://github.com/vooon/mavros/issues/79>`_.
* plugins: C++11 chrono want time by ref, return \*_DT
  Fix `#80 <https://github.com/vooon/mavros/issues/80>`_.
* plugins: Replace boost threads with C++11.
  And remove boost thread library from build rules.
  Issue `#80 <https://github.com/vooon/mavros/issues/80>`_.
* plugins: Replace Boost condition variables with C++11
  Issue `#80 <https://github.com/vooon/mavros/issues/80>`_.
* plugins: Replace boost mutexes with C++11.
  Issue `#80 <https://github.com/vooon/mavros/issues/80>`_.
* travis clang to old, fails on boost signals2 library. disable.
* travis: enable clang build.
* node: Make project buildable by clang.
  Clang produce more readable errors and provide
  some static code analysis, so i want ability to build mavros
  with that compilator.
* plugins: replace initial memset with c++ initializer list
* launch: PX4 default ids=1,50.
  Also waypoint plugin works (with first_pos_control_flight-5273-gd3d5aa9).
  Issue `#68 <https://github.com/vooon/mavros/issues/68>`_.
* launch: Use connection URL
* plugin: vision_speed: Initial import.
  Fix `#67 <https://github.com/vooon/mavros/issues/67>`_.
* plugin: sys_status: Add SYSTEM_TIME sync send.
  Fix `#78 <https://github.com/vooon/mavros/issues/78>`_.
* plugin: sys_status: Decode sensor health field.
  Fix `#75 <https://github.com/vooon/mavros/issues/75>`_.
* Add ci badges to readme
* plugin: param: erase invalidates iterator.
  Real error found by coverity :)
* plugins: Init ctor
* plugins: Add ctor initialization.
  Coverity recommends init all data members.
* test: trying travis-ci && coverity integration.
  Real ci doing by ros buildfarm.
* plugins: Fix clang-check errors.
* test: Add tcp client reconnect test.
  Issue `#72 <https://github.com/vooon/mavros/issues/72>`_.
* test: Split open_url test to individual tests.
  Also removed tcp client deletion on close, heisenbug here.
  Issue `#72 <https://github.com/vooon/mavros/issues/72>`_.
* mavconn: Emit port_closed after thread stop.
  Also use tx state flag, improve error messages and move io post out of
  critical section.
  Issue `#72 <https://github.com/vooon/mavros/issues/72>`_.
* mavconn: Fix TCP server client deletion.
  Issue `#72 <https://github.com/vooon/mavros/issues/72>`_.
* test: Remove not needed sleep.
* mavconn: Remove new MsgBuffer dup. Message drop if closed.
  Issue `#72 <https://github.com/vooon/mavros/issues/72>`_.
* mavconn: Fix TCP server.
  Issue `#72 <https://github.com/vooon/mavros/issues/72>`_.
* launch: APM2: Blacklist extras.
* mavconn: Add mutex to channel allocation.
* mavconn: Fix TCP server for gcc 4.6
  Fix `#74 <https://github.com/vooon/mavros/issues/74>`_.
* Remove libev from package.
  Issue `#72 <https://github.com/vooon/mavros/issues/72>`_.
* mavconn: GCC 4.6 does not support typedef like using.
  Issue `#74 <https://github.com/vooon/mavros/issues/74>`_.
* Merge pull request `#73 <https://github.com/vooon/mavros/issues/73>`_ from vooon/mavconn-revert-asio
  mavconn: Revert to Boost.ASIO
* mavconn: Cleanup boost threads.
  I will use C++11 standard libs.
  Issue `#72 <https://github.com/vooon/mavros/issues/72>`_.
* mavconn: Remove libev default loop thread.
  Issue `#72 <https://github.com/vooon/mavros/issues/72>`_.
* mavconn: Port MAVConnTCPServer to Boost.ASIO.
  TCP send test fails.
  Issue `#72 <https://github.com/vooon/mavros/issues/72>`_.
* mavconn: Port MAVConnTCPClient to Boost.ASIO.
  Also it disables MAVConnTCPServer before i rewrite it.
  Issue `#72 <https://github.com/vooon/mavros/issues/72>`_.
* mavconn: Revert MAConnSerial back to Boost.ASIO.
  Issue `#72 <https://github.com/vooon/mavros/issues/72>`_.
* test: Fix send_message tests. Use C++11.
  Issue `#72 <https://github.com/vooon/mavros/issues/72>`_.
* mavconn: Revert MAVConnUDP back to Boost.ASIO.
  Also starting to change boost threads and mutexes to C++11.
  Issue `#72 <https://github.com/vooon/mavros/issues/72>`_.
* test: Enable send tests.
  Issue `#72 <https://github.com/vooon/mavros/issues/72>`_.
* test: And hand test for mavconn hangs.
  Issue `#72 <https://github.com/vooon/mavros/issues/72>`_.
* node: Remove anonimous flag from gcs_bridge.
  Rename node if you want start several copies.
* install: Remove duplicate
* node: Fix mavros_node termination message.
  Issue `#58 <https://github.com/vooon/mavros/issues/58>`_.
* node: Use URL in mavros_node.
  Fix `#58 <https://github.com/vooon/mavros/issues/58>`_.
* node: Use URL in gcs_bridge.
  Issue `#58 <https://github.com/vooon/mavros/issues/58>`_.
* node: Rename ros_udp to gcs_bridge.
  Because now it's not UDP only.
  Issue `#58 <https://github.com/vooon/mavros/issues/58>`_.
* Cleanup boost components
* mavconn: Implement URL parsing.
  Supported shemas:
  * Serial: `/path/to/serial/device[:baudrate]`
  * Serial: `serial:///path/to/serial/device[:baudrate][?ids=sysid,compid]`
  * UDP: `udp://[bind_host[:port]]@[remote_host[:port]][/?ids=sysid,compid]`
  * TCP client: `tcp://[server_host][:port][/?ids=sysid,compid]`
  * TCP server: `tcp-l://[bind_port][:port][/?ids=sysid,compid]`
  Note: ids from URL overrides ids given to open_url().
  Issue `#58 <https://github.com/vooon/mavros/issues/58>`_.
* test: Add tests for UDP, TCP, SERIAL.
  Send message testa are broken, need to find workaround.
  Fix `#70 <https://github.com/vooon/mavros/issues/70>`_.
* plugin: vision_position: Add transform timestamp check.
  Issue `#60 <https://github.com/vooon/mavros/issues/60>`_.
* mavconn: Implement TCP server mode.
  Fix `#57 <https://github.com/vooon/mavros/issues/57>`_.
* mavconn: Initial support for TCP client mode.
  Issue `#57 <https://github.com/vooon/mavros/issues/57>`_.
* mavconn: Boost::asio cleanup.
* plugin: Remove TimerService from UAS.
  Fix `#59 <https://github.com/vooon/mavros/issues/59>`_.
* plugin: param: Add state check to sheduled pull.
* mavparam: Add force pull.
* plugin: param: Use ros::Timer for timeouts
  Also new option for force pull parameters from FCU instead of cache.
  Fix `#59 <https://github.com/vooon/mavros/issues/59>`_.
* Add mavsafety info to README.
* launch: Add apm2_radio.launch (for use with 3DR Radio)
* plugin: 3dr_radio: Fix build error.
  Issue `#62 <https://github.com/vooon/mavros/issues/62>`_.
* plugin: 3dr_radio: Publish status data for rqt_plot
  Also tested with SiK 1.7.
  Fix `#62 <https://github.com/vooon/mavros/issues/62>`_.
* plugin: setpoint_attitude: Fix ENU->NED conversion.
  Fix `#64 <https://github.com/vooon/mavros/issues/64>`_.
  Related `#33 <https://github.com/vooon/mavros/issues/33>`_, `#49 <https://github.com/vooon/mavros/issues/49>`_.
* launch: Add setpoint plugins to APM2 blacklist
* plugin: setpoint_attitude: Initial import.
  XXX: need frame conversion `#49 <https://github.com/vooon/mavros/issues/49>`_.
  Issue `#33 <https://github.com/vooon/mavros/issues/33>`_, `#64 <https://github.com/vooon/mavros/issues/64>`_.
* plugin: Move common tf code to mixin.
  Remove copy-paste tf_listener.
  Issue `#33 <https://github.com/vooon/mavros/issues/33>`_.
* plugin: setpoint_position: Generalize topic NS with other `setpoint_*`
  Issue `#33 <https://github.com/vooon/mavros/issues/33>`_, `#61 <https://github.com/vooon/mavros/issues/61>`_.
* plugin: setpoint_accel: Initial import.
  Issues: `#33 <https://github.com/vooon/mavros/issues/33>`_, `#61 <https://github.com/vooon/mavros/issues/61>`_.
* plugin: position_velocity: Initial import.
  Also it fix ignore mask in setpoint_position.
  Issues `#33 <https://github.com/vooon/mavros/issues/33>`_, `#61 <https://github.com/vooon/mavros/issues/61>`_.
* plugins: 3rd_radio: Initial import.
  Untested.
  Issue `#61 <https://github.com/vooon/mavros/issues/61>`_.
* scripts: Add mavsafety tool.
  Also add safety_area to APM2 blacklist.
  Fix `#51 <https://github.com/vooon/mavros/issues/51>`_.
* plugins: safty_area: Initial import.
  This plugin listen `~/safety_area/set` and send it's data to FCU.
  Issue `#51 <https://github.com/vooon/mavros/issues/51>`_.
* plugins: position: Add TF rate limit.
  Issue `#33 <https://github.com/vooon/mavros/issues/33>`_.
* plugin: waypoint: Use ros::Timer for timeouts.
  Also add some debug messages for next debugging PX4.
  Issue `#59 <https://github.com/vooon/mavros/issues/59>`_.
* plugin: sys_status: Use ros::Timer for timeouts
  Also move message rx to it's own handlers.
  Issue `#59 <https://github.com/vooon/mavros/issues/59>`_.
* Remove rosdep.yaml and update readme
* Add deb build notes to readme.
  Issue `#55 <https://github.com/vooon/mavros/issues/55>`_.
* Add sudo notes to readme.
* Merge pull request `#56 <https://github.com/vooon/mavros/issues/56>`_ from vooon/54_try_libev
  Switch to libev
* Add libev to README
* package: Add temporary rosdep for libev-dev.
  Issue `#54 <https://github.com/vooon/mavros/issues/54>`_.
* mavconn: Move MAVConnUDP to libev.
  And fix docs in serial.
  Issue `#54 <https://github.com/vooon/mavros/issues/54>`_.
* mavconn: Move MAVConnSerial to libev.
  Adds stub for open URL function.
  Issure `#54 <https://github.com/vooon/mavros/issues/54>`_.
* Contributors: Vladimir Ermakov, Mohammed Kabir, Nuno Marques, Glenn Gregory

0.6.0 (2014-07-17)
------------------
* plugin: local_position: Use same timestamp in topic and TF.
  Issue `#33 <https://github.com/vooon/mavros/issues/33>`_.
* plugins: TF thread required, remove notes.
  Issue `#33 <https://github.com/vooon/mavros/issues/33>`_.
* launch: Add example launch for PX4
  Issue `#45 <https://github.com/vooon/mavros/issues/45>`_.
* plugin: imu_pub: Fix attitude store in UAS
  Issue `#33 <https://github.com/vooon/mavros/issues/33>`_.
  Fix `#53 <https://github.com/vooon/mavros/issues/53>`_.
* plugins: Disable position topics if tf_listen enabled
  Also change default frame names: `vision` and `setpoint`.
  Issue `#33 <https://github.com/vooon/mavros/issues/33>`_.
* plugins: Fix typo in frame_id params.
  Issue `#33 <https://github.com/vooon/mavros/issues/33>`_.
* plugins: Add vision and setpoint TF listeners
  Also change parameter names to same style.
  Issue `#33 <https://github.com/vooon/mavros/issues/33>`_.
* plugin: vision_position: Add PositionWithCovarianceStamped option
  Issue `#33 <https://github.com/vooon/mavros/issues/33>`_.
* Add boost filesystem lib to link
  On some platforms its absence breaks build by:
  undefined reference to `boost::filesystem::path::codecvt()`
* launch: Add example for APM2
  Fix `#45 <https://github.com/vooon/mavros/issues/45>`_.
* plugin: setpoint_position: Initial import
  And some small doc changes in other position plugins.
  Issue `#33 <https://github.com/vooon/mavros/issues/33>`_.
* node: Add connection change message
  Fix `#52 <https://github.com/vooon/mavros/issues/52>`_.
* plugins: vision_position: Initial import
  TODO: check ENU->NED maths.
  Issue `#33 <https://github.com/vooon/mavros/issues/33>`_.
* plugins: Remove unneded 'FCU' from diag
* plugin: local_position: Change plane conversion
  Bug: `#49 <https://github.com/vooon/mavros/issues/49>`_.
* plugin: imu_pub: Fix magnetic vector convertions
  Bug: `#49 <https://github.com/vooon/mavros/issues/49>`_.
* Use dialects list from package
* plugin: local_position: Fix orientation source
  Part of `#33 <https://github.com/vooon/mavros/issues/33>`_.
* node: Show target system on startup
  Fix `#47 <https://github.com/vooon/mavros/issues/47>`_.
* plugin: local_position: Initial add
  Receive LOCAL_POSITION_NED message and publish it via TF and PoseStamped
  topic in ENU frame.
  Part of `#33 <https://github.com/vooon/mavros/issues/33>`_.
* node: Use boost::make_shared for message allocation
  Fix `#46 <https://github.com/vooon/mavros/issues/46>`_.
* plugins: Use boost::make_shared for message allocation
  Part of `#46 <https://github.com/vooon/mavros/issues/46>`_.
* plugin: imu_pub: Fix misprint in fill function
  Fix magnetometer vector convertion (HR IMU).
  Related `#33 <https://github.com/vooon/mavros/issues/33>`_.
* plugin: imu_pub: setup cleanup.
* Update readme
* plugin: gps: Fix gps_vel calculation
  Fix `#42 <https://github.com/vooon/mavros/issues/42>`_.
* plugins: Make name and messages methods const. (breaking).
  WARNING: this change broke external plugins.
  Please add const to get_name() and get_supported_messages().
  Part of `#38 <https://github.com/vooon/mavros/issues/38>`_.
* plugins: Use mavlink_msg_*_pack_chan() functions
  Fix `#43 <https://github.com/vooon/mavros/issues/43>`_.
* mavconn: Reuse tx buffer (resize by extents)
  Part of `#38 <https://github.com/vooon/mavros/issues/38>`_.
* mavconn: Do not finalize messages if id pair match
  mavlink_*_pack also do finalize, so explicit finalization just
  recalculate crc and seq number (doubles work).
  Test later if we need check seq too.
* mavconn: Documentation and cleanup
  Make MAVConn classes noncopyable.
  Remove copy-paste copy and following async_write calls.
  Reserve some space in tx queues.
  Replace auto_ptr with unique_ptr.
* test: Fix header include
* mavconn: Fix possible array overrun in channel alocation.
  Problem found by clang.
* fix some roslint errors
* mavconn: move headers to include
* node: Implement plugin blacklist.
  New parameter: `~/plugin_blacklist` lists plugin aliases
  with glob syntax.
  Fix `#36 <https://github.com/vooon/mavros/issues/36>`_.
* plugins: Change constants to constexpr (for gcc 4.6)
* mavconn: Add gencpp dependency (utils.h requiers generated header)
* Move duplicate Mavlink.msg copy to utils.h
* Remove tests that requires connection to FCU
* plugins: imu_pub: Fix PX4 imu/data linear_accelerarion field
  Should fix: `#39 <https://github.com/vooon/mavros/issues/39>`_.
* plugins: imu_pub: Add magnitic covariance
  Trying to move constants with constexpr.
  Related: `#13 <https://github.com/vooon/mavros/issues/13>`_.
* Remove testing info
  Need to remove tests that could not run on build farm.
* Contributors: Vladimir Ermakov

0.5.0 (2014-06-19)
------------------
* Remove mavlink submodule and move it to package dependency
  Bloom release tool don't support git submodules,
  so i've ceate a package as described in http://wiki.ros.org/bloom/Tutorials/ReleaseThirdParty .
  Fix `#35 <https://github.com/vooon/mavros/issues/35>`_.
* plugins: param: add missing gcc 4.6 fix.
* plugins: fix const initializers for gcc 4.6
* plugins: imu_pub: fix const initializers for gcc 4.6
  Fix for build failure devel-hydro-mavros `#4 <https://github.com/vooon/mavros/issues/4>`_.
* Add support for GCC 4.6 (C++0x, ubuntu 12.04)
  I don't use complete c++11, so we could switch to c++0x if it supported.
* plugins: rc_io: Add override rcin service
  Fix: `#22 <https://github.com/vooon/mavros/issues/22>`_.
* plugins: sys_status: fix timeouts
  Fix `#26 <https://github.com/vooon/mavros/issues/26>`_.
* plugins: sys_status: add set stream rate service
  Some additional testing required.
  Fix `#23 <https://github.com/vooon/mavros/issues/23>`_.
* Remove unused boost libarary: timer
  Build on jenkins for hydro failed on find boost_timer.
* 0.4.1
* Add changelog for releasing via bloom

0.4.1 (2014-06-11)
------------------
* node: Show serial link status in diag
  Now 'FCU connection' shows actual status of connection (HEARTBEATS).
* Fix `#29 <https://github.com/vooon/mavros/issues/29>`_. Autostart mavlink via USB on PX4
  Changes mavconn interface, adds new parameter.
* Fix installation rules.
  Fix `#31 <https://github.com/vooon/mavros/issues/31>`_.
* Setup UDP transport for /mavlink messages
* Fix mavlink dialect selection
  Fix `#28 <https://github.com/vooon/mavros/issues/28>`_.
* Add link to wiki.ros.org
  Part of `#27 <https://github.com/vooon/mavros/issues/27>`_.

0.4.0 (2014-06-07)
------------------
* Release 0.4.0
  And some docs for CommandPlugin.
* plugins: command: Command shortcuts
  Fix `#12 <https://github.com/vooon/mavros/issues/12>`_.
* plugins: command: Add ACK waiting list
  Part of `#12 <https://github.com/vooon/mavros/issues/12>`_.
* plugins: command: Initial naive realization.
  Partial `#12 <https://github.com/vooon/mavros/issues/12>`_, `#25 <https://github.com/vooon/mavros/issues/25>`_.
* mavconn: Fix build on Odroid with Ubuntu 13.10
  Fix `#24 <https://github.com/vooon/mavros/issues/24>`_.
* plugins: rc_io: initial add RC_IO plugin
  Topics:
  * ~/rc/in -- FCU RC inputs in raw microseconds
  * ~/rc/out -- FCU Servo outputs
  Fix `#17 <https://github.com/vooon/mavros/issues/17>`_.
  Partiall `#22 <https://github.com/vooon/mavros/issues/22>`_.
* Fix installation wstool command.
  `wstool set`, not `wstool add`.
* Add installation notes to README
  Installing pymavlink is not required, but try if errors.
* Fix headers in README.md
* ros_udp: New node for UDP proxing
  Add some examples to README.md.
  Fix `#21 <https://github.com/vooon/mavros/issues/21>`_.
* sys_status: Add state publication
  Fix `#16 <https://github.com/vooon/mavros/issues/16>`_.
* sys_status: Sent HEARTBEAT if conn_heartbeat > 0
  Fix `#20 <https://github.com/vooon/mavros/issues/20>`_.
* sys_status: add sensor diagnostic
  See `#16 <https://github.com/vooon/mavros/issues/16>`_.
* sys_status: Add battery status monitoring
  Fix `#19 <https://github.com/vooon/mavros/issues/19>`_, partial `#16 <https://github.com/vooon/mavros/issues/16>`_.
* sys_status: HWSTATUS support
  Fix `#18 <https://github.com/vooon/mavros/issues/18>`_, partial `#20 <https://github.com/vooon/mavros/issues/20>`_.
* plugins: imu_pub: Add RAW_IMU, SCALED_IMU and SCALED_PRESSURE handlers
  Fix `#13 <https://github.com/vooon/mavros/issues/13>`_. Refactor message processing.
  Combination of used messages:
  On APM: ATTITUDE + RAW_IMU + SCALED_PRESSURE
  On PX4: ATTITUDE + HIGHRES_IMU
  On other: ATTITUDE + (RAW_IMU|SCALED_IMU + SCALED_PRESSURE)|HIGHRES_IMU
  Published topics:
  * ~imu/data         - ATTITUDE + accel data from \*_IMU
  * ~imu/data_raw     - HIGHRES_IMU or SCALED_IMU or RAW_IMU in that order
  * ~imu/mag          - magnetometer (same source as data_raw)
  * ~imu/temperature  - HIGHRES_IMU or SCALED_PRESSURE
  * ~imu/atm_pressure - same as temperature
* Update readme
* mavwp: Add --pull option for 'show' operation.
  Reread waypoints before show.
* MissionPlanner use format QGC WPL, Fix `#15 <https://github.com/vooon/mavros/issues/15>`_
  Code cleanup;
* Update mavlink version.
* Update mavlink version
* mavparam: fix `#14 <https://github.com/vooon/mavros/issues/14>`_ support for QGC param files
* mavwp: Add mavwp to install

0.3.0 (2014-03-23)
------------------
* Release 0.3.0
* mavwp: Add MAV mission manipulation tool
  Uses WaypointPlugin ROS API for manipulations with FCU mission.
  - show -- show current mission table
  - pull -- update waypoint table
  - dump -- update and save to file
  - load -- loads mission from file
  - clear -- delete all waypoints
  - setcur -- change current waypoint
  - goto -- execute guided goto command (only APM)
  Currently supports QGroundControl format only.
* plugins: wp: Add GOTO, update documentation
* plugins: wp: Auto pull
* plugins: wp: SetCurrent & Clear now works
* plugins: wp: Push service works
* plugins: wp: push almost done
* plugins: wp: Pull done
* plugins: param: remove unused ptr
* plugins: wp: mission pull almost done
* plugins: wp: Add convertors & handlers
* plugins: Waypoint plugin initial
* Use C++11 feuture - auto type
* plugins: refactor context & link to single UAS class
  UAS same functions as in QGC.
* plugins: Add msgs and srvs for Waypoint plugin
* Update mavlink library
* Update mavlink version
* mavparam: Fix for DroidPlanner param files & cleanup
  DroidPlanner adds some spaces, don't forget to strip it out.
  Cleanup unused code from Parameter class.

0.2.0 (2014-01-29)
------------------
* mavparam: Add MAV parameter manipulation tool
  Uses ParamPlugin ROS API for manipulating with fcu params.
  - load -- load parameter from file
  - dump -- dump parameter to file
  - get -- get parameter
  - set -- set parameter
  Currently supports MissionPlanner format only.
  But DroidPlanner uses same format.
* Update README and documentation
* plugins: param: implement ~param/push service
  Also implement sync for rosparam:
  - ~param/pull service pulls data to rosparam
  - ~param/push service send data from rosparam
  - ~param/set service update rosparam if success
* plugins: param: implement ~param/set service
* plugins: param: implement ~param/get service
* plugins: param: Implement automatic param list requesting
* plugins: use recursive_mutex everywhere
* plugins: param now automaticly requests data after connect
* plugins: Add common io_service for plugins, implement connection timeout
  Some plugin require some delayed processes. Now we can use
  boost::asio::\*timer.
  New parameter:
  - ~/conn_timeout connection timeout in seconds
* plugins: add param services
* mavconn: set thread names
  WARNING: pthread systems only (BSD/Linux)
* plugins: implement parameters fetch service
* plugins: fix string copying from mavlink msg
* plugins: Setup target in mav_context
  New params:
  - ~target_system_id - FCU System ID
  - ~target_component_id - FCU Component ID
* plugins: IMU Pub: add stdev parameters, change topic names.
  Add parameters:
  - ~imu/linear_acceleration_stdev - for linear acceleration covariance
  - ~imu/angular_velocity_stdev - for angular covariance
  - ~imu/orientation_stdev - for orientation covariance
  Change topic names (as in other IMU drivers):
  - ~imu -> ~/imu/data
  - ~raw/imu -> ~/imu/data_raw
* plugins: Params initial dirty plugin
* Fix mavlink dialect choice.
* plugins: Add context storage for automatic quirk handling
  ArduPlilot requires at least 2 quirks:
  - STATUSTEXT severity levels
  - parameter values is float
* Implement MAVLink dialect selection
  ArduPilotMega is default choice.
* doc: add configuration for rosdoc_lite

0.1.0 (2014-01-05)
------------------
* Version 0.1.0
  Milestone 1: all features from mavlink_ros
  package.xml was updated.
* Fix typo and add copyright string
  NOTE: Please check typos before coping and pasting :)
* plugins: gps: Add GPS_RAW_INT handler
  GPS_STATUS not supported by APM:Plane.
  ROS dosen't have standard message for satellites information.
* mavconn: small debug changes
  Limit no GCS message to 10 sec.
* node: Terminate node on serial port errors
* plugins: Add GPS plugin
  SYSTEM_TIME to TimeReference support.
  TODO GPS fix.
* Fix build and update MAVLink library
* plugins: sys_status: Add SYSTEMTEXT handler
  Two modes:
  - standard MAV_SEVERITY values
  - APM:Plane (default)
  TODO: add mavlink dialect selection option
* plugins: add some header doxygen tags
  Add license to Dummy.cpp (plugin template).
* plugins: sys_status: Add MEMINFO handler
  MEMINFO from ardupilotmega.xml message definition.
  Optional.
* update README
* update TODO
* plugins: Add imu_pub plugin.
  Publish ATTITUDE and HIGHRES_IMU data.
  HIGHRES__IMU not tested: Ardupilot sends ATTITUDE only :(
* node: publish Mavlink.msg only if listners > 0
* plugins: Add sys_status plugin.
  Initial.
* plugins: implement loading & rx routing
* plugins: initial
* node: Add diagnostics for mavlink interfaces
* mavconn: add information log wich serial device we use.
* mavconn: fix overloaded MAVConn*::send_message(msg)
* mavros: Add mavros_node (currently serial-ros-udp bridge)
  Message paths:
  Serial -+-> ROS /mavlink/from
  +-> UDP gcs_host:port
  ROS /mavlink/to    -+-> Serial
  UDP bind_host:port -+
* Add README and TODO files.
* mavconn: fix MAVConnUDP, add mavudpproxy test
  mavudpproxy -- connection proxy for QGroundControl, also used as test
  for MAVConnUDP and MAVConnSerial.
* mavconn: add UDP support class
* mavconn: fix: should use virtual destructor in interface class
* mavconn: add getters/setters for sys_id, comp_id; send_message return.
* mavconn: simple test.
  tested with APM:Plane: works.
* mavconn: fix linking
* mavconn: serial interface
* Add mavconn library prototype
  mavconn - handles MAVLink connections via Serial, UDP and TCP.
* Add MAVLink library + build script
* Initial
  Import Mavlink.msg from mavlink_ros package
  ( https://github.com/mavlink/mavlink_ros ).
* Contributors: Vladimir Ermakov
<|MERGE_RESOLUTION|>--- conflicted
+++ resolved
@@ -2,7 +2,6 @@
 Changelog for package mavros
 ^^^^^^^^^^^^^^^^^^^^^^^^^^^^
 
-<<<<<<< HEAD
 2.0.4 (2021-11-04)
 ------------------
 * Merge branch 'master' into ros2
@@ -348,7 +347,7 @@
 * msgs: start porting to ROS2
 * disable all packages but messages
 * Contributors: Alexey Rogachevskiy, Mikael Arguedas, Thomas, Vladimir Ermakov
-=======
+
 1.11.0 (2021-11-24)
 -------------------
 * lib: fix ftf warnings
@@ -366,7 +365,6 @@
 * Add camera plugin for interfacing with mavlink camera protocol
   Add camera image captured message for handling camera trigger information
 * Contributors: Jaeyoung-Lim, Vladimir Ermakov
->>>>>>> 70eb377d
 
 1.10.0 (2021-11-04)
 -------------------
