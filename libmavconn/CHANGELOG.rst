^^^^^^^^^^^^^^^^^^^^^^^^^^^^^^^^
Changelog for package libmavconn
^^^^^^^^^^^^^^^^^^^^^^^^^^^^^^^^

<<<<<<< HEAD
2.0.3 (2021-06-20)
------------------

2.0.2 (2021-06-20)
------------------
* lib: yet another fix of cmake module
* lib: fix lint error
* lib: fix cmake lint error
* Contributors: Vladimir Ermakov

2.0.1 (2021-06-06)
------------------
* Merge branch 'master' into ros2
  * master:
  readme: update
  1.8.0
  update changelog
  Create semgrep-analysis.yml
  Create codeql-analysis.yml
* 1.8.0
* update changelog
* Contributors: Vladimir Ermakov

2.0.0 (2021-05-28)
------------------
* pylib: fix flake8
* libmavconn: fix uncrustify test error
* Merge branch 'master' into ros2
  * master:
  1.7.1
  update changelog
  re-generate all pymavlink enums
  1.7.0
  update changelog
* router: rename mavlink to/from to source/sink, i think that terms more descriptive
* mavros: fix cmake to build libmavros
* lib: make ament_lint_cmake happy
* msgs: add linter
* lib: fix all ament_cpplint errors
* lib: make cpplint happy
* lib: make ament_uncrustify happy, update BSD license text to one known by ament_copyright
* lib: try to fix ament_copyright lint
* lib: port cpp, update license headers for ament_copyright
* lib: port to standalone asio
* lib: remove boost usage from headers
* lib: update code style
* lib: rename cpp headers
* lib: provide copy of em_expand()
* lib: update readme
* libmavconn: start porintg, will use plain asio, without boost
* Merge pull request `#1186 <https://github.com/mavlink/mavros/issues/1186>`_ from PickNikRobotics/ros2
  mavros_msgs Ros2
* Merge branch 'ros2' into ros2
* msgs: start porting to ROS2
* disable all packages but messages
* Contributors: Mikael Arguedas, Vladimir Ermakov

=======
1.9.0 (2021-09-09)
------------------

>>>>>>> e47ab9d0
1.8.0 (2021-05-05)
------------------

1.7.1 (2021-04-05)
------------------

1.7.0 (2021-04-05)
------------------

1.6.0 (2021-02-15)
------------------

1.5.2 (2021-02-02)
------------------

1.5.1 (2021-01-04)
------------------
* Fix test for renaming of HEARTBEAT
* Initialise message structures
  Uninitialised Mavlink 2 extension fields were sent if the fields were
  not later set. Initialising the fields to zero is the default value for
  extension fields and appears to the receiver as though sender is unaware
  of Mavlink 2.
  Instances were found with regex below, more may exist:
  mavlink::[^:]+::msg::[^:={]+ ?[^:={]*;
* Contributors: Rob Clarke

1.5.0 (2020-11-11)
------------------
* libmavconn: Fix build warnings
* Contributors: Morten Fyhn Amundsen

1.4.0 (2020-09-11)
------------------
* Dispatch GCS IP address
* Contributors: Morten Fyhn Amundsen

1.3.0 (2020-08-08)
------------------
* allow mavros to compile in CI environment
* Contributors: Marcelino

1.2.0 (2020-05-22)
------------------

1.1.0 (2020-04-04)
------------------

1.0.0 (2020-01-01)
------------------

0.33.4 (2019-12-12)
-------------------
* add macro for get_io_service() to work with boost>1.70
* Contributors: acxz

0.33.3 (2019-11-13)
-------------------

0.33.2 (2019-11-13)
-------------------

0.33.1 (2019-11-11)
-------------------
* resolved merge conflict
* Contributors: David Jablonski

0.33.0 (2019-10-10)
-------------------
* libmavconn: simplify parse_buffer, and fix dropped_packets and parse_error counters
  Currently the dropped_packets & parse_error counters are always published as 0 in mavros_diag.cpp.
  This seems to be caused by using the wrong status struct.
  Seems like mavros was editing m_status after mavlink_frame_char_buffer. This struct
  seems to be the parsing state, and looks like it shouldn't be modified by the caller (for example
  status->parse_error is zeroed out in the end of mavlink_frame_char_buffer).
  Also, the crc & signature checks done in mavros seems redundant.
  r_mavlink_status seems to be the struct that holds the mavlink connection information, therefore I
  changed get_status to return it instead.
  This fixes `#1285 <https://github.com/mavlink/mavros/issues/1285>`_.
* Contributors: Koby Aizer

0.32.2 (2019-09-09)
-------------------

0.32.1 (2019-08-08)
-------------------

0.32.0 (2019-07-06)
-------------------

0.31.0 (2019-06-07)
-------------------
* readme: fix udp-pb formatting
* Contributors: Vladimir Ermakov

0.30.0 (2019-05-20)
-------------------

0.29.2 (2019-03-06)
-------------------

0.29.1 (2019-03-03)
-------------------
* All: catkin lint files
* Contributors: Pierre Kancir

0.29.0 (2019-02-02)
-------------------
* Merge branch 'master' into param-timeout
* libmavconn: Fix building without installation. Detect CI environment
* ci:test: temporary disable failed udp bind test
* mavconn:pkg: Move generated files to build tree
* Contributors: Vladimir Ermakov

0.28.0 (2019-01-03)
-------------------
* libmavconn: add the possibility to set the source component ID through the send_message method
* Contributors: TSC21

0.27.0 (2018-11-12)
-------------------
* bind should be called after reuse_address is set
* Contributors: Shahar Kosti

0.26.3 (2018-08-21)
-------------------
* Prevent MAVConnTCPClient::do_recv and MAVConnTCPServer::do_accept from running after destruction has begun
* libmavconn/CMakeLists.txt: link mavconn-test against pthread
* Contributors: mlvov

0.26.2 (2018-08-08)
-------------------

0.26.1 (2018-07-19)
-------------------

0.26.0 (2018-06-06)
-------------------
* libmavconn: add scheme for permanent UDP broadcasting
* test python 3 f-string formatting
* Contributors: Oleg Kalachev, Vladimir Ermakov

0.25.1 (2018-05-14)
-------------------
* lib `#1026 <https://github.com/mavlink/mavros/issues/1026>`_: fix logInform compat
* lib `#1026 <https://github.com/mavlink/mavros/issues/1026>`_: add compat header for older console-bridge
* Contributors: Vladimir Ermakov

0.25.0 (2018-05-11)
-------------------
* lib: console-bridge uses macroses...
* lib: fixing console-bridge now prefixed
* Contributors: Vladimir Ermakov

0.24.0 (2018-04-05)
-------------------
* libmavconn: make serial.cpp more portable
* libmavconn : enable low-latency mode on Linux
  Some common USB-UART convertors like the FTDI accumulates individual bytes from the serial link
  in order to send them in a single USB packet (Nagling). This commit sets the ASYNC_LOW_LATENCY flag,
  which the FTDI kernel driver interprets as a request to drop the Nagling timer to 1ms (i.e send all
  accumulated bytes after 1ms.)
  This reduces average link RTT to under 5ms at 921600 baud, and enables the use of mavros in
  systems where low latency is required to get good performance for e.g estimation and controls.
* Contributors: Mohammed Kabir, Vladimir Ermakov

0.23.3 (2018-03-09)
-------------------
* libmavconn: better preprocessor conditions for serial workaround
* libmavconn : fix hardware flow control setting for Boost < v1.66
  This commit fixes handling of hardware flow control. Due to bugs in Boost, set_option() would not work for flow control settings. This is fixed in Boost v1.66. Relevant Boost commit : https://github.com/boostorg/asio/commit/619cea4356
* lib cmake: disable debug message
* lib: simplify geolib cmake module, try to fix CI
* Contributors: Mohammed Kabir, Vladimir Ermakov

0.23.2 (2018-03-07)
-------------------
* mavconn: small style fix
* Libmavconn : Set the serial port on Raw mode to prevent EOF error
* Libmavconn: ensure the ports are cleanly closed before end connexions.
* Contributors: Pierre Kancir, Vladimir Ermakov

0.23.1 (2018-02-27)
-------------------
* compile also with boost >= 1.66.0
  In boost 1.66.0, which includes boost-asio 1.12.0, the asio
  interfaces have been changed to follow the "C++ Extensions for
  Networking" Technical Specification [1]. As a consequence,
  resolvers now produce ranges rather than iterators.
  In boost < 1.66.0, resolver.resolve returns an iterator that must
  be passed to `std::for_each`. As this iterator in boost < 1.66.0
  does not provide begin() and end() member functions, it cannot be
  simply turned into a proper range.
  For boost >= 1.66.0, resolver.resolve returns a range, which
  can be just iterated through with `for (auto v : _)` syntax.
  As it is not possible to have one way to iterate through the result
  independent of the boost version, a preprocessing directive selects
  the proper synactic iteration construction depending on the provided
  boost-asio library version [2].
  This way, this commit is backwards compatible with boost < 1.66.0
  and compiles properly with boost >= 1.66.0.
  The issue was identified in a build with the cross-compilation tool
  chain provided in the meta-ros OpenEmbedded layer [3].
  [1] http://www.boost.org/doc/libs/1_66_0/doc/html/boost_asio/net_ts.html
  [2] https://github.com/boostorg/asio/commit/0c9cbdfbf217146c096265b5eb56089e8cebe608
  [3] http://github.com/bmwcarit/meta-ros
  Signed-off-by: Lukas Bulwahn <lukas.bulwahn@gmail.com>
* Contributors: Lukas Bulwahn

0.23.0 (2018-02-03)
-------------------
* libmavconn: warn->debug table entry message
* Contributors: Anthony Lamping

0.22.0 (2017-12-11)
-------------------

0.21.5 (2017-11-16)
-------------------

0.21.4 (2017-11-01)
-------------------
* cmake: do not warn about datasets, only abuse CI where that messages threated as a problem.
* Contributors: Vladimir Ermakov

0.21.3 (2017-10-28)
-------------------

0.21.2 (2017-09-25)
-------------------

0.21.1 (2017-09-22)
-------------------

0.21.0 (2017-09-14)
-------------------

0.20.1 (2017-08-28)
-------------------
* lib: Fix compilation with mavlink 2017.8.26
* Contributors: Vladimir Ermakov

0.20.0 (2017-08-23)
-------------------
* geolib: datasets: warn when not installed; update install script; launch SIGINT when not installed (`#778 <https://github.com/mavlink/mavros/issues/778>`_)
  * geolib: make dataset install mandatory
  * travis_ci: install python3; use geographiclib-datasets-download
  * CMakeLists.txt: set datasets path
  * travis_ci: create a path for the geoid dataset
  * travis_ci: remove python3 install
  * CMakeLists.txt: remove restriction regarding the geoid model
  * CMakeLists.txt: only launch a warning if the geoid dataset is not installed
  * CMakeLists.txt: simplify dataset path search and presentation
  * scripts: install_geographiclib_datasets becomes version aware
  * uas_data: dataset init: shutdown node if exception caught
  * README: update GeographicLib info; geolib install script: check for more OS versions
  * uas_data: small typo fix
  * install_geolib_datasets: some fix
  * CMakeLists.txt: be more clear on geoid dataset fault
  * CMakeLists: push check geolib datasets to a cmake module
  * travis_ci: update ppa repository
  * uas_data: shutdown node and increase log level instead
  * install_geographiclib_datasets: simplify script to only check download script version available
  * uas_data: remove signal.h import
* Move FindGeographicLib.cmake to libmavconn, that simplify installation, simplify datasets instattator
* Contributors: Nuno Marques, Vladimir Ermakov

0.19.0 (2017-05-05)
-------------------

0.18.7 (2017-02-24)
-------------------
* readme: Add serial-hwfc:// proto
* libmavconn `#649 <https://github.com/mavlink/mavros/issues/649>`_: Add serial-hwfc:// proto (serial + hardware flow control)
  Note: not all platforms support setting
  Boost::asio::serial_port_base::flow_control::hardware option.
* Contributors: Vladimir Ermakov

0.18.6 (2017-02-07)
-------------------
* lib `#626 <https://github.com/mavlink/mavros/issues/626>`_: Porting of PR `#650 <https://github.com/mavlink/mavros/issues/650>`_ - Fix OSX pthread set name.
* Contributors: Fadri Furrer

0.18.5 (2016-12-12)
-------------------

0.18.4 (2016-11-11)
-------------------
* Update README for all packages
* Contributors: Vladimir Ermakov

0.18.3 (2016-07-07)
-------------------
* libmavconn: Enable autoquad dialect. It fixed in mavlink 2016.7.7
* Contributors: Vladimir Ermakov

0.18.2 (2016-06-30)
-------------------
* Revert "libmavconn: Update console_bridge macroses."
  This reverts commit 73fd7f755ed919bc3c170574f514ba6525cd31a2.
  It breaks Travis builds for Indigo and Jade.
* libmavconn: Update console_bridge macroses.
  https://github.com/ros/console_bridge/issues/18
* libmavconn: tcp: enable_shared_from_this
* libmavconn: udp: enable_shared_from_this
* libmavconn: serial: enable_shared_from_this
* libmavconn: std::deque automatically free buffers
* libmavconn fix `#567 <https://github.com/mavlink/mavros/issues/567>`_: Fix tcp server stat calculation
* libmavconn: Fix debug log conn_id
* Contributors: Vladimir Ermakov

0.18.1 (2016-06-24)
-------------------

0.18.0 (2016-06-23)
-------------------
* libmavconn: Fix _KiB literal
* readme `#544 <https://github.com/mavlink/mavros/issues/544>`_: add udp-b://@ URL
* libmavconn fix `#544 <https://github.com/mavlink/mavros/issues/544>`_: New URL for UDP Broadcast (for GCS discovery)
  Broadcast v4 address used until GCS respond.
  udp-b://[bind_host][:bind_port]@[:remote_port]
* libmavconn: fix context.py.in
* libmavconn: Add protocol version selection helpers
* libmavconn: Use monotonic id for logging. Looks better than this ptr.
* node: Update plugin loading and message routing
* node: Rename plugib base class - API incompatible to old class
* labmavconn: remove set_thread_name(), add utils::format()
* libmavconn: APM dialect should be second
* libmavconn fix `#522 <https://github.com/mavlink/mavros/issues/522>`_: place generated files in source tree.
* libmavconn: Use EmPy to generate dialect-enabling files
* libmavconn: update copyright year
* libmavconn: update unit test
* libmavconn: Replace sig-slot with simple std::function() callbacks
* libmavconn: Limit send_message() queue maximum size.
* libmavconn:udp: try to make STL container handle allocations
* libmavconn: Use std::call_once() for init
* libmavconn: Leak in send_message() when it called from self IO thread (such as message_received event)
* libmavconn: update unit test
* libmavconn: support C++ serialization. Warn: RX leaks somewhere.
* libmavconn: Use MAVLink2 C++11
* labmavconn: trying to merge all dialects
* libmavconn: std::thread are invalidated before set_thread_name() called. Result is SIGSEGV
* labmavconn: finding sigsegv
* libmavconn: uncrustify
* libmavconn `#543 <https://github.com/mavlink/mavros/issues/543>`_: remove boost::signals2 (TCP)
* libmavconn `#543 <https://github.com/mavlink/mavros/issues/543>`_: remove boost::signals2 (UDP)
* libmavconn `#543 <https://github.com/mavlink/mavros/issues/543>`_: remove boost.signals2 (serial)
* libmavconn: uncrustify all
* mavconn: Import Simple Signal library (with some minor modifications).
  Source file can be found here:
  https://testbit.eu/cpp11-signal-system-performance/
* Contributors: Vladimir Ermakov

0.17.3 (2016-05-20)
-------------------
* libmavconn `#543 <https://github.com/mavlink/mavros/issues/543>`_: support build with mavlink 2.0 capable mavgen
* Contributors: Vladimir Ermakov

0.17.2 (2016-04-29)
-------------------

0.17.1 (2016-03-28)
-------------------
* MAVConnSerial: Stop io_service before closing serial device (Fixes `#130 <https://github.com/mavlink/mavros/issues/130>`_)
  The serial device was closed before calling io_service.stop() so io_service::run() never returned, leading to hang on join in MAVConnSerial::close()

  .. code-block::

    Backtrace:
    #0  0x00007f80217e966b in pthread_join (threadid=140188059690752, thread_return=0x0) at pthread_join.c:92
    #1  0x00007f80215602d7 in std::thread::join() ()
    #2  0x00007f8020ccc674 in mavconn::MAVConnSerial::close() ()
    #3  0x00007f8020ccc6f5 in mavconn::MAVConnSerial::~MAVConnSerial() ()
    #4  0x00007f8020cc7b2e in boost::detail::sp_counted_impl_pd<mavconn::MAVConnSerial*, boost::detail::sp_ms_deleter<mavconn::MAVConnSerial> >::dispose() ()
    #5  0x000000000040ee0a in boost::detail::sp_counted_base::release() [clone .part.27] [clone .constprop.472] ()
    #6  0x000000000041eb22 in mavros::MavRos::~MavRos() ()
    #7  0x000000000040eb38 in main ()
* Contributors: Kartik Mohta

0.17.0 (2016-02-09)
-------------------
* rebased with master
* Contributors: francois

0.16.6 (2016-02-04)
-------------------

0.16.5 (2016-01-11)
-------------------

0.16.4 (2015-12-14)
-------------------
* libmavconn `#452 <https://github.com/mavlink/mavros/issues/452>`_: remove pixhawk, add paparazzi dialects.
  Mavlink package provide information about known dialects,
  so we do not touch mavlink_dialect.h selection ifs.
* Contributors: Vladimir Ermakov

0.16.3 (2015-11-19)
-------------------

0.16.2 (2015-11-17)
-------------------

0.16.1 (2015-11-13)
-------------------

0.16.0 (2015-11-09)
-------------------

0.15.0 (2015-09-17)
-------------------

0.14.2 (2015-08-20)
-------------------

0.14.1 (2015-08-19)
-------------------

0.14.0 (2015-08-17)
-------------------

0.13.1 (2015-08-05)
-------------------

0.13.0 (2015-08-01)
-------------------
* libmavconn: simpify exception code.
* Contributors: Vladimir Ermakov

0.12.0 (2015-07-01)
-------------------
* libmavconn: UDP: Do not exit on Network unreachable error.
  Requested by @mhkabir, idea given by @adamantivm in
  https://github.com/algron/mavros/commit/48fa19f58786387b4aee804e0687d6d39a127806
* Contributors: Vladimir Ermakov

0.11.2 (2015-04-26)
-------------------
* libmavconn fix `#269 <https://github.com/vooon/mavros/issues/269>`_: override default channel getter helpers
  Default inlined mavlink getter helpers cause issue, when each
  plugin has it's own sequence number.
* libmavconn `#269 <https://github.com/vooon/mavros/issues/269>`_: add seq number to debug
* Contributors: Vladimir Ermakov

0.11.1 (2015-04-06)
-------------------

0.11.0 (2015-03-24)
-------------------
* readme: fix links
* license `#242 <https://github.com/vooon/mavros/issues/242>`_: add license files
* license `#242 <https://github.com/vooon/mavros/issues/242>`_: update libmavconn headers
* libmavconn: Fix logging (now all connections use same log name)
  Before i got several names: URL, serial0..
  But severity only changes if i changed first registered tag (URL).
  Now all debug will be enabled by one tag: `ros.rosconsole_bridge.mavconn`
  And because its only used for debugging that was ok.
* Contributors: Vladimir Ermakov

0.10.2 (2015-02-25)
-------------------
* mavconn: fix readme link
* mavconn: Licensed under BSD 3-clause too, update headers for LGPLv3.
  PX4 team asked me to support BSD license.
* Contributors: Vladimir Ermakov

0.10.1 (2015-02-02)
-------------------
* libmavconn: Workaround for gcc 4.6 <chrono>.
* libmavconn: Use C++11 for lists for_each
* Contributors: Vladimir Ermakov

0.10.0 (2015-01-24)
-------------------
* libmavconn `#154 <https://github.com/vooon/mavros/issues/154>`_: Stat sum for tcp server mode.
* libmavconn `#154 <https://github.com/vooon/mavros/issues/154>`_: Add IO usage statistics.
  TODO: tcp-l.
* libmavconn: Fix coverity CID 85784 (use of freed object)
* Contributors: Vladimir Ermakov

0.9.4 (2015-01-06)
------------------

0.9.3 (2014-12-30)
------------------
* mavconn: Add ASLUAV dialect selection.
* Contributors: Vladimir Ermakov

0.9.2 (2014-11-04)
------------------
* Fix libmavconn include destination.
  Before that change headers installed in include/libmavconn (package name)
  and it broke release builds for 0.9.1 and 0.8.4.
  Strange that prerelease build runs without errors.
  Issue `#162 <https://github.com/vooon/mavros/issues/162>`_.
* Contributors: Vladimir Ermakov

0.9.1 (2014-11-03)
------------------
* Fix libmavconn deps.
  Releases 0.9 and 0.8.3 ar broken because i forgot to add mavlink dep.
* Contributors: Vladimir Ermakov

0.9.0 (2014-11-03)
------------------

0.8.2 (2014-11-03)
------------------
* REP140: update package.xml format.
  Hydro don't accept this format correctly,
  but after split i can update.
* Contributors: Vladimir Ermakov

0.8.1 (2014-11-02)
------------------
* mavconn `#161 <https://github.com/vooon/mavros/issues/161>`_: try to fix hydro build
* mavconn `#161 <https://github.com/vooon/mavros/issues/161>`_: Move mavconn tests.
* mavconn `#161 <https://github.com/vooon/mavros/issues/161>`_: Fix headers used in mavros. Add readme.
* mavconn `#161 <https://github.com/vooon/mavros/issues/161>`_: Fix mavros build.
* mavconn `#161 <https://github.com/vooon/mavros/issues/161>`_: Move library to its own package
  Also rosconsole replaced by console_bridge, so now library can be used
  without ros infrastructure.
* Contributors: Vladimir Ermakov<|MERGE_RESOLUTION|>--- conflicted
+++ resolved
@@ -2,7 +2,6 @@
 Changelog for package libmavconn
 ^^^^^^^^^^^^^^^^^^^^^^^^^^^^^^^^
 
-<<<<<<< HEAD
 2.0.3 (2021-06-20)
 ------------------
 
@@ -60,11 +59,9 @@
 * disable all packages but messages
 * Contributors: Mikael Arguedas, Vladimir Ermakov
 
-=======
 1.9.0 (2021-09-09)
 ------------------
 
->>>>>>> e47ab9d0
 1.8.0 (2021-05-05)
 ------------------
 
