--- conflicted
+++ resolved
@@ -69,7 +69,6 @@
   }
 
 private:
-<<<<<<< HEAD
   rclcpp::Subscription<sensor_msgs::msg::LaserScan>::SharedPtr obstacle_sub;
 
   mavlink::common::MAV_FRAME frame;
@@ -99,30 +98,26 @@
         obstacle.distances.end(), UINT16_MAX);  //!< fill the rest of the array values as "Unknown"
 
       const float increment_deg = req->angle_increment * RAD_TO_DEG;
-      //!< Round to nearest integer.
-      obstacle.increment = static_cast<uint8_t>(increment_deg + 0.5f);
+      obstacle.increment = static_cast<uint8_t>(increment_deg + 0.5f);                          //!< Round to nearest integer.
       obstacle.increment_f = increment_deg;
     } else {
-      // all distances from sensor will not fit so we combine adjacent distances
-      // always taking the shortest distance
-      size_t scale_factor = ceil(
-        static_cast<double>(req->ranges.size()) /
-        obstacle.distances.size());
+      // all distances from sensor will not fit so we combine adjacent distances always taking the shortest distance
+      const float scale_factor = double(req->ranges.size()) / obstacle.distances.size();
       for (size_t i = 0; i < obstacle.distances.size(); i++) {
         obstacle.distances[i] = UINT16_MAX;
         for (size_t j = 0; j < scale_factor; j++) {
-          size_t req_index = i * scale_factor + j;
-          if (req_index < req->ranges.size()) {
-            float distance_cm = req->ranges[req_index] * 1e2;
-            if (!std::isnan(distance_cm) && distance_cm < UINT16_MAX && distance_cm > 0) {
-              obstacle.distances[i] =
-                std::min(obstacle.distances[i], static_cast<uint16_t>(distance_cm));
-            }
+          size_t req_index = floor(i * scale_factor + j);
+          float distance_cm = req->ranges[req_index] * 1e2;
+          if (!std::isnan(distance_cm) && distance_cm < UINT16_MAX && distance_cm > 0) {
+            obstacle.distances[i] =
+              std::min(obstacle.distances[i], static_cast<uint16_t>(distance_cm));
           }
         }
       }
-      //!< [degrees]
-      obstacle.increment = ceil(req->angle_increment * RAD_TO_DEG * scale_factor);
+      const float increment_deg = req->angle_increment * RAD_TO_DEG * scale_factor;
+      obstacle.increment = static_cast<uint8_t>(increment_deg + 0.5f);                          //!< Round to nearest integer.
+      obstacle.increment_f = increment_deg;
+
     }
 
     obstacle.time_usec = get_time_usec(req->header.stamp);                  //!< [microsecs]
@@ -141,70 +136,6 @@
 
     uas->send_message(obstacle);
   }
-=======
-	ros::NodeHandle obstacle_nh;
-	ros::Subscriber obstacle_sub;
-
-	mavlink::common::MAV_FRAME frame;
-
-	/**
-	 * @brief Send obstacle distance array to the FCU.
-	 *
-	 * Message specification: https://mavlink.io/en/messages/common.html#OBSTACLE_DISTANCE
-	 * @param req	received ObstacleDistance msg
-	 */
-	void obstacle_cb(const sensor_msgs::LaserScan::ConstPtr &req)
-	{
-		mavlink::common::msg::OBSTACLE_DISTANCE obstacle {};
-
-		if (req->ranges.size() <= obstacle.distances.size()) {
-			// all distances from sensor will fit in obstacle distance message
-			for (int i = 0; i < req->ranges.size(); i++) {
-				float distance_cm = req->ranges[i] * 1e2;
-				if (std::isnan(distance_cm) || distance_cm >= UINT16_MAX || distance_cm < 0) {
-					obstacle.distances[i] = UINT16_MAX;
-				} else {
-					obstacle.distances[i] = static_cast<uint16_t>(distance_cm);
-				}
-			}
-			std::fill(obstacle.distances.begin() + req->ranges.size(), obstacle.distances.end(), UINT16_MAX);	//!< fill the rest of the array values as "Unknown"
-
-			const float increment_deg = req->angle_increment * RAD_TO_DEG;
-			obstacle.increment = static_cast<uint8_t>(increment_deg + 0.5f);	//!< Round to nearest integer.
-			obstacle.increment_f = increment_deg;
-		} else {
-			// all distances from sensor will not fit so we combine adjacent distances always taking the shortest distance
-			const float scale_factor = double(req->ranges.size()) / obstacle.distances.size();
-			for (size_t i = 0; i < obstacle.distances.size(); i++) {
-				obstacle.distances[i] = UINT16_MAX;
-				for (size_t j = 0; j < scale_factor; j++) {
-					size_t req_index = floor(i * scale_factor + j);
-					float distance_cm = req->ranges[req_index] * 1e2;
-					if (!std::isnan(distance_cm) && distance_cm < UINT16_MAX && distance_cm > 0) {
-						obstacle.distances[i] = std::min(obstacle.distances[i], static_cast<uint16_t>(distance_cm));
-					}
-				}
-			}
-			const float increment_deg = req->angle_increment * RAD_TO_DEG * scale_factor;
-			obstacle.increment = static_cast<uint8_t>(increment_deg + 0.5f);	//!< Round to nearest integer.
-			obstacle.increment_f = increment_deg;
-
-		}
-
-		obstacle.time_usec = req->header.stamp.toNSec() / 1000;					//!< [microsecs]
-		obstacle.sensor_type = utils::enum_value(MAV_DISTANCE_SENSOR::LASER);	//!< defaults is laser type (depth sensor, Lidar)
-		obstacle.min_distance = req->range_min * 1e2;							//!< [centimeters]
-		obstacle.max_distance = req->range_max * 1e2;							//!< [centimeters]
-		obstacle.frame = utils::enum_value(frame);
-		// Assume angle_increment is positive and incoming message is in a FRD/NED frame
-		obstacle.angle_offset = req->angle_min * RAD_TO_DEG;						//!< [degrees]
-
-		ROS_DEBUG_STREAM_NAMED("obstacle_distance", "OBSDIST: sensor type: " << utils::to_string_enum<MAV_DISTANCE_SENSOR>(obstacle.sensor_type)
-										     << std::endl << obstacle.to_yaml());
-
-		UAS_FCU(m_uas)->send_message_ignore_drop(obstacle);
-	}
->>>>>>> cbe3aefb
 };
 }       // namespace extra_plugins
 }       // namespace mavros
