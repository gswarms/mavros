#include <mavros/mavros_plugin.h>
#include <mavros_msgs/LogData.h>
#include <mavros_msgs/LogEntry.h>
#include <mavros_msgs/LogRequestData.h>
#include <mavros_msgs/LogRequestEnd.h>
#include <mavros_msgs/LogRequestList.h>
#include <std_srvs/Trigger.h>

namespace mavros
{
namespace extra_plugins
{
class LogTransferPlugin : public plugin::PluginBase
{
public:
  LogTransferPlugin()
  : nh("~log_transfer") {}

  void initialize(UAS & uas) override
  {
    PluginBase::initialize(uas);

    log_entry_pub = nh.advertise<mavros_msgs::LogEntry>("raw/log_entry", 1000);
    log_data_pub = nh.advertise<mavros_msgs::LogData>("raw/log_data", 1000);

<<<<<<< HEAD
    log_request_list_srv = nh.advertiseService(
      "raw/log_request_list",
      &LogTransferPlugin::log_request_list_cb, this);
    log_request_data_srv = nh.advertiseService(
      "raw/log_request_data",
      &LogTransferPlugin::log_request_data_cb, this);
    log_request_end_srv = nh.advertiseService(
      "raw/log_request_end",
      &LogTransferPlugin::log_request_end_cb, this);
  }
=======
		log_request_list_srv = nh.advertiseService("raw/log_request_list",
			&LogTransferPlugin::log_request_list_cb, this);
		log_request_data_srv = nh.advertiseService("raw/log_request_data",
			&LogTransferPlugin::log_request_data_cb, this);
		log_request_end_srv = nh.advertiseService("raw/log_request_end",
			&LogTransferPlugin::log_request_end_cb, this);
		log_request_erase_srv = nh.advertiseService("raw/log_request_erase",
			&LogTransferPlugin::log_request_erase_cb, this);
	}
>>>>>>> e47ab9d0

  Subscriptions get_subscriptions() override
  {
    return {
      make_handler(&LogTransferPlugin::handle_log_entry),
      make_handler(&LogTransferPlugin::handle_log_data),
    };
  }

private:
<<<<<<< HEAD
  ros::NodeHandle nh;
  ros::Publisher log_entry_pub, log_data_pub;
  ros::ServiceServer log_request_list_srv, log_request_data_srv, log_request_end_srv;
=======
	ros::NodeHandle nh;
	ros::Publisher log_entry_pub, log_data_pub;
	ros::ServiceServer log_request_list_srv, log_request_data_srv, log_request_end_srv, log_request_erase_srv;
>>>>>>> e47ab9d0

  void handle_log_entry(const mavlink::mavlink_message_t *, mavlink::common::msg::LOG_ENTRY & le)
  {
    auto msg = boost::make_shared<mavros_msgs::LogEntry>();
    msg->header.stamp = ros::Time::now();
    msg->id = le.id;
    msg->num_logs = le.num_logs;
    msg->last_log_num = le.last_log_num;
    msg->time_utc = ros::Time(le.time_utc);
    msg->size = le.size;
    log_entry_pub.publish(msg);
  }

  void handle_log_data(const mavlink::mavlink_message_t *, mavlink::common::msg::LOG_DATA & ld)
  {
    auto msg = boost::make_shared<mavros_msgs::LogData>();
    msg->header.stamp = ros::Time::now();
    msg->id = ld.id;
    msg->offset = ld.ofs;

    auto count = ld.count;
    if (count > ld.data.max_size()) {
      count = ld.data.max_size();
    }
    msg->data.insert(msg->data.cbegin(), ld.data.cbegin(), ld.data.cbegin() + count);
    log_data_pub.publish(msg);
  }

  bool log_request_list_cb(
    mavros_msgs::LogRequestList::Request & req,
    mavros_msgs::LogRequestList::Response & res)
  {
    mavlink::common::msg::LOG_REQUEST_LIST msg = {};
    m_uas->msg_set_target(msg);
    msg.start = req.start;
    msg.end = req.end;

    res.success = true;
    try {
      UAS_FCU(m_uas)->send_message(msg);
    } catch (std::length_error &) {
      res.success = false;
    }
    return true;
  }

  bool log_request_data_cb(
    mavros_msgs::LogRequestData::Request & req,
    mavros_msgs::LogRequestData::Response & res)
  {
    mavlink::common::msg::LOG_REQUEST_DATA msg = {};
    m_uas->msg_set_target(msg);
    msg.id = req.id;
    msg.ofs = req.offset;
    msg.count = req.count;

    res.success = true;
    try {
      UAS_FCU(m_uas)->send_message(msg);
    } catch (std::length_error &) {
      res.success = false;
    }
    return true;
  }

<<<<<<< HEAD
  bool log_request_end_cb(
    mavros_msgs::LogRequestEnd::Request &,
    mavros_msgs::LogRequestEnd::Response & res)
  {
    mavlink::common::msg::LOG_REQUEST_END msg = {};
    m_uas->msg_set_target(msg);
    res.success = true;
    try {
      UAS_FCU(m_uas)->send_message(msg);
    } catch (std::length_error &) {
      res.success = false;
    }
    return true;
  }
=======
	bool log_request_end_cb(mavros_msgs::LogRequestEnd::Request &,
		mavros_msgs::LogRequestEnd::Response &res)
	{
		mavlink::common::msg::LOG_REQUEST_END msg = {};
		m_uas->msg_set_target(msg);
		res.success = true;
		try {
			UAS_FCU(m_uas)->send_message(msg);
		} catch (std::length_error&) {
			res.success = false;
		}
		return true;
	}

	bool log_request_erase_cb(std_srvs::Trigger::Request &,
				std_srvs::Trigger::Response &res)
	{
		mavlink::common::msg::LOG_ERASE msg;
		m_uas->msg_set_target(msg);
		try {
			UAS_FCU(m_uas)->send_message(msg);
		} catch (std::length_error&) {
			res.success = false;
		}
		res.success = true;
		return true;
	}
>>>>>>> e47ab9d0
};
}       // namespace extra_plugins
}       // namespace mavros

#include <pluginlib/class_list_macros.h>
PLUGINLIB_EXPORT_CLASS(mavros::extra_plugins::LogTransferPlugin, mavros::plugin::PluginBase)<|MERGE_RESOLUTION|>--- conflicted
+++ resolved
@@ -23,7 +23,6 @@
     log_entry_pub = nh.advertise<mavros_msgs::LogEntry>("raw/log_entry", 1000);
     log_data_pub = nh.advertise<mavros_msgs::LogData>("raw/log_data", 1000);
 
-<<<<<<< HEAD
     log_request_list_srv = nh.advertiseService(
       "raw/log_request_list",
       &LogTransferPlugin::log_request_list_cb, this);
@@ -33,18 +32,10 @@
     log_request_end_srv = nh.advertiseService(
       "raw/log_request_end",
       &LogTransferPlugin::log_request_end_cb, this);
+    log_request_erase_srv = nh.advertiseService(
+      "raw/log_request_erase",
+      &LogTransferPlugin::log_request_erase_cb, this);
   }
-=======
-		log_request_list_srv = nh.advertiseService("raw/log_request_list",
-			&LogTransferPlugin::log_request_list_cb, this);
-		log_request_data_srv = nh.advertiseService("raw/log_request_data",
-			&LogTransferPlugin::log_request_data_cb, this);
-		log_request_end_srv = nh.advertiseService("raw/log_request_end",
-			&LogTransferPlugin::log_request_end_cb, this);
-		log_request_erase_srv = nh.advertiseService("raw/log_request_erase",
-			&LogTransferPlugin::log_request_erase_cb, this);
-	}
->>>>>>> e47ab9d0
 
   Subscriptions get_subscriptions() override
   {
@@ -55,15 +46,10 @@
   }
 
 private:
-<<<<<<< HEAD
   ros::NodeHandle nh;
   ros::Publisher log_entry_pub, log_data_pub;
-  ros::ServiceServer log_request_list_srv, log_request_data_srv, log_request_end_srv;
-=======
-	ros::NodeHandle nh;
-	ros::Publisher log_entry_pub, log_data_pub;
-	ros::ServiceServer log_request_list_srv, log_request_data_srv, log_request_end_srv, log_request_erase_srv;
->>>>>>> e47ab9d0
+  ros::ServiceServer log_request_list_srv, log_request_data_srv, log_request_end_srv,
+    log_request_erase_srv;
 
   void handle_log_entry(const mavlink::mavlink_message_t *, mavlink::common::msg::LOG_ENTRY & le)
   {
@@ -129,7 +115,6 @@
     return true;
   }
 
-<<<<<<< HEAD
   bool log_request_end_cb(
     mavros_msgs::LogRequestEnd::Request &,
     mavros_msgs::LogRequestEnd::Response & res)
@@ -144,35 +129,21 @@
     }
     return true;
   }
-=======
-	bool log_request_end_cb(mavros_msgs::LogRequestEnd::Request &,
-		mavros_msgs::LogRequestEnd::Response &res)
-	{
-		mavlink::common::msg::LOG_REQUEST_END msg = {};
-		m_uas->msg_set_target(msg);
-		res.success = true;
-		try {
-			UAS_FCU(m_uas)->send_message(msg);
-		} catch (std::length_error&) {
-			res.success = false;
-		}
-		return true;
-	}
 
-	bool log_request_erase_cb(std_srvs::Trigger::Request &,
-				std_srvs::Trigger::Response &res)
-	{
-		mavlink::common::msg::LOG_ERASE msg;
-		m_uas->msg_set_target(msg);
-		try {
-			UAS_FCU(m_uas)->send_message(msg);
-		} catch (std::length_error&) {
-			res.success = false;
-		}
-		res.success = true;
-		return true;
-	}
->>>>>>> e47ab9d0
+  bool log_request_erase_cb(
+    std_srvs::Trigger::Request &,
+    std_srvs::Trigger::Response & res)
+  {
+    mavlink::common::msg::LOG_ERASE msg;
+    m_uas->msg_set_target(msg);
+    try {
+      UAS_FCU(m_uas)->send_message(msg);
+    } catch (std::length_error &) {
+      res.success = false;
+    }
+    res.success = true;
+    return true;
+  }
 };
 }       // namespace extra_plugins
 }       // namespace mavros
