--- conflicted
+++ resolved
@@ -20,7 +20,6 @@
 find_package(std_msgs REQUIRED)
 find_package(sensor_msgs REQUIRED)
 
-<<<<<<< HEAD
 # include_directories(include)
 
 # [[[cog:
@@ -83,6 +82,7 @@
   msg/RadioStatus.msg
   msg/State.msg
   msg/StatusText.msg
+  msg/TerrainReport.msg
   msg/Thrust.msg
   msg/TimesyncStatus.msg
   msg/Trajectory.msg
@@ -94,75 +94,7 @@
   msg/WaypointList.msg
   msg/WaypointReached.msg
   msg/WheelOdomStamped.msg
-  # [[[end]]] (checksum: 746f1b7a4a7360a5c388766c584e8567)
-=======
-add_message_files(
-  DIRECTORY msg
-  FILES
-  ADSBVehicle.msg
-  ActuatorControl.msg
-  Altitude.msg
-  AttitudeTarget.msg
-  BatteryStatus.msg
-  CamIMUStamp.msg
-  CameraImageCaptured.msg
-  CommandCode.msg
-  CompanionProcessStatus.msg
-  OnboardComputerStatus.msg
-  DebugValue.msg
-  ESCInfo.msg
-  ESCInfoItem.msg
-  ESCStatus.msg
-  ESCStatusItem.msg
-  ESCTelemetry.msg
-  ESCTelemetryItem.msg
-  EstimatorStatus.msg
-  ExtendedState.msg
-  FileEntry.msg
-  GlobalPositionTarget.msg
-  GPSINPUT.msg
-  GPSRAW.msg
-  GPSRTK.msg
-  HilActuatorControls.msg
-  HilControls.msg
-  HilGPS.msg
-  HilSensor.msg
-  HilStateQuaternion.msg
-  HomePosition.msg
-  LandingTarget.msg
-  LogData.msg
-  LogEntry.msg
-  MagnetometerReporter.msg
-  ManualControl.msg
-  Mavlink.msg
-  MountControl.msg
-  NavControllerOutput.msg
-  OpticalFlowRad.msg
-  OverrideRCIn.msg
-  Param.msg
-  ParamValue.msg
-  PlayTuneV2.msg
-  PositionTarget.msg
-  RCIn.msg
-  RCOut.msg
-  RTCM.msg
-  RadioStatus.msg
-  RTKBaseline.msg
-  State.msg
-  StatusText.msg
-  TerrainReport.msg
-  Thrust.msg
-  TimesyncStatus.msg
-  Trajectory.msg
-  Tunnel.msg
-  VFR_HUD.msg
-  VehicleInfo.msg
-  Vibration.msg
-  Waypoint.msg
-  WaypointList.msg
-  WaypointReached.msg
-  WheelOdomStamped.msg
->>>>>>> ed762be1
+  # [[[end]]] (checksum: 48b8cc77c50ae93229656aebcff6c183)
 )
 
 set(srv_files
