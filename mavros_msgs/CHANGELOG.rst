--- conflicted
+++ resolved
@@ -2,7 +2,6 @@
 Changelog for package mavros_msgs
 ^^^^^^^^^^^^^^^^^^^^^^^^^^^^^^^^^
 
-<<<<<<< HEAD
 2.0.4 (2021-11-04)
 ------------------
 * Merge branch 'master' into ros2
@@ -161,7 +160,7 @@
   add ros1_bridge mapping rule for renamed VfrHud message
 * make mavro_msgs compile in ROS 2
 * Contributors: Mikael Arguedas, Mike Lautman, Vladimir Ermakov
-=======
+
 1.11.0 (2021-11-24)
 -------------------
 * msgs: use pragmas to ignore unaligned pointer warnings
@@ -174,7 +173,6 @@
   Add camera image captured message for handling camera trigger information
 * msgs: add yaw field to GPS_INPUT
 * Contributors: Jaeyoung-Lim, Vladimir Ermakov
->>>>>>> 70eb377d
 
 1.10.0 (2021-11-04)
 -------------------
