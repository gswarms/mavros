--- conflicted
+++ resolved
@@ -7,15 +7,11 @@
     strategy:
       matrix:
         env:
-<<<<<<< HEAD
           - {ROS_DISTRO: foxy, ROS_REPO: testing}
           - {ROS_DISTRO: foxy, ROS_REPO: main}
     env:
       CCACHE_DIR: /github/home/.ccache
-=======
-          - {ROS_DISTRO: melodic, ROS_REPO: testing, AFTER_INSTALL_TARGET_DEPENDENCIES: ./mavros/scripts/install_geographiclib_datasets.sh}
-          - {ROS_DISTRO: melodic, ROS_REPO: main, AFTER_INSTALL_TARGET_DEPENDENCIES: ./mavros/scripts/install_geographiclib_datasets.sh}
->>>>>>> 5ba8ec36
+      AFTER_INSTALL_TARGET_DEPENDENCIES: ./mavros/scripts/install_geographiclib_datasets.sh
     runs-on: ubuntu-latest
     steps:
       - uses: actions/checkout@v2
